import argparse
import random
import time
import math

import torch

from vllm._C import ops

from typing import List

<<<<<<< HEAD
NUM_BLOCKS = 81920
=======
NUM_BLOCKS = 8192
>>>>>>> 8f7a6234
PARTITION_SIZE = 512


# too_many_blocks exception define


class TooManyBlocks(Exception):
    pass


<<<<<<< HEAD
=======
def all_close(a, b):
    return torch.allclose(a, b, rtol=1e-4, atol=1e-3)
    # return torch.allclose(a, b, rtol=1e-5, atol=1e-5)
    # return torch.allclose(a, b)


# enum original, target, tensor_core
class KernelVersion:
    ORIGINAL = 0
    TARGET = 1
    TENSOR_CORE = 2


>>>>>>> 8f7a6234
@torch.inference_mode()
def main(
    version: str,
    num_seqs: int,
    context_lens: List[int],  # [num_seqs]
    query_lens: List[int],  # [num_seqs]
    num_query_heads: int,
    num_kv_heads: int,
    head_size: int,
    use_alibi: bool,
    block_size: int,
    dtype: torch.dtype,
<<<<<<< HEAD
    seed: int
=======
    seed: int,
    is_ncu: bool,
>>>>>>> 8f7a6234
) -> None:
    random.seed(seed)
    torch.random.manual_seed(seed)
    torch.cuda.manual_seed(seed)

    scale = float(1.0 / (head_size**0.5))

    # (hj) Query format is [num_seqs x query_lens, num_query_heads, head_size]

    sum_query_lens = sum(query_lens)  # Query is jagged tensor of above shape

    query = torch.empty(
        sum_query_lens, num_query_heads, head_size, dtype=dtype, device="cuda"
    )

    query.uniform_(-scale, scale)

    assert num_query_heads % num_kv_heads == 0
    num_queries_per_kv = num_query_heads // num_kv_heads
    head_mapping = torch.repeat_interleave(
        torch.arange(num_kv_heads, dtype=torch.int32,
                     device="cuda"), num_queries_per_kv
    )
    alibi_slopes = None
    if use_alibi:
        alibi_slopes = torch.randn(
            num_query_heads, dtype=torch.float, device="cuda")

    # (hj) Changed as we are passing context_lens as input
    context_lens = torch.tensor(context_lens, dtype=torch.int, device="cuda")
    max_context_len = context_lens.max().item()

    query_lens = torch.tensor(query_lens, dtype=torch.int, device="cuda")

    # Create the block tables.
    max_num_blocks_per_seq = (max_context_len + block_size - 1) // block_size
    block_tables = []  # For original kernel
    total_num_blocks_needed = max_num_blocks_per_seq * num_seqs
    if total_num_blocks_needed > NUM_BLOCKS:
        raise TooManyBlocks(
<<<<<<< HEAD
            f"Too many blocks needed: {total_num_blocks_needed} > {NUM_BLOCKS}")
=======
            f"Too many blocks needed: {total_num_blocks_needed} > {NUM_BLOCKS}"
        )
>>>>>>> 8f7a6234
    bt_idx = 0
    for seq_idx in range(num_seqs):  # (hj) : Valid in target context too!
        # Sequence 사이에는 공유하는 K/V 없다고 가정
        block_table = [i for i in range(
            bt_idx, bt_idx + max_num_blocks_per_seq)]
        bt_idx += max_num_blocks_per_seq
        # Align to up to block_size
        for _ in range(query_lens[seq_idx]):
            block_tables.append(block_table)

    block_tables = torch.tensor(block_tables, dtype=torch.int, device="cuda")

    # Create the KV cache.
    x = 16 // torch.tensor([], dtype=dtype).element_size()
    key_cache_shape = (NUM_BLOCKS, num_kv_heads, head_size // x, block_size, x)
    key_cache = torch.empty(size=key_cache_shape, dtype=dtype, device="cuda")
    key_cache.uniform_(-scale, scale)

    value_cache_shape = (NUM_BLOCKS, num_kv_heads, head_size, block_size)
<<<<<<< HEAD
    value_cache = torch.empty(size=value_cache_shape,
                              dtype=dtype, device="cuda")
=======
    value_cache = torch.empty(size=value_cache_shape, dtype=dtype, device="cuda")
>>>>>>> 8f7a6234
    value_cache.uniform_(-scale, scale)

    # for each value_cache block
    # for i in range(NUM_BLOCKS):
    # for j in range(num_kv_heads):
<<<<<<< HEAD
    for k in range(head_size):
        value_cache[:, :, k, :].fill_(k + 1)
=======
>>>>>>> 8f7a6234

    # print(value_cache[2, 0, :, :])

    ##########
    ##########
    ##########
    ##########
    ##########

    # Fill with 1
<<<<<<< HEAD
    query = torch.ones_like(query)
    key_cache = torch.ones_like(key_cache)
    for k in range(head_size):
        value_cache[:, :, k, :].fill_(k + 1)
    value_cache.uniform_(-scale, scale)

    ##########
=======
    # query = torch.ones_like(query)
    # key_cache = torch.ones_like(key_cache)

    # query = torch.empty(
    #     sum_query_lens, num_query_heads, head_size, dtype=dtype, device="cuda"
    # )

    # # value_cache_shape = (NUM_BLOCKS, num_kv_heads, head_size, block_size)
    # for h in range(head_size):
    #     value_cache[:, :, h, :].fill_(h + 1)

    # for i in range(1000):
    #     for j in range(block_size):
    #         key_cache[i, :, :, j, :].fill_(i * block_size + j + 1)

>>>>>>> 8f7a6234
    ##########
    ##########
    ##########
    ##########

    # Prepare for the paged attention kernel.
    output = torch.empty_like(query)

    # (hj) Another output to validate our stuff
    validation_output = torch.empty_like(query)

    if version == "v2":
<<<<<<< HEAD
        num_partitions = (max_context_len +
                          PARTITION_SIZE - 1) // PARTITION_SIZE
=======
        num_partitions = (max_context_len + PARTITION_SIZE - 1) // PARTITION_SIZE
>>>>>>> 8f7a6234

        # (hj) : num_seqs -> sum_query_lens
        tmp_output = torch.empty(
            size=(sum_query_lens, num_query_heads, num_partitions, head_size),
            dtype=output.dtype,
            device=output.device,
        )

        # (hj) : num_seqs -> sum_query_lens
        exp_sums = torch.empty(
            size=(sum_query_lens, num_query_heads, num_partitions),
            dtype=torch.float32,
            device=output.device,
        )
        max_logits = torch.empty_like(exp_sums)

        tmp_output_target = torch.empty_like(tmp_output)
        exp_sums_target = torch.empty_like(exp_sums)
        max_logits_target = torch.empty_like(max_logits)

    def run_validation() -> bool:
        if version == "v1":
            ops.paged_attention_v1(
                validation_output,
                query,
                key_cache,
                value_cache,
                head_mapping,
                scale,
                block_tables,
                context_lens,
                block_size,
                max_context_len,
                alibi_slopes,
            )
            ops.paged_attention_v1_target(
                output,
                query,
                key_cache,
                value_cache,
                head_mapping,
                scale,
                block_tables,
                context_lens,
                query_lens,
                block_size,
                max_context_len,
                alibi_slopes,
            )
        elif version == "v2":
            ops.paged_attention_v2(
                validation_output,
                exp_sums,
                max_logits,
                tmp_output,
                query,
                key_cache,
                value_cache,
                head_mapping,
                scale,
                block_tables,
                context_lens,
                block_size,
                max_context_len,
                alibi_slopes,
            )
            # ops.paged_attention_v2_target(
            #     validation_output,
            #     exp_sums,
            #     max_logits,
            #     tmp_output,
            #     query,
            #     key_cache,
            #     value_cache,
            #     head_mapping,
            #     scale,
            #     block_tables,
            #     context_lens,
            #     query_lens,
            #     block_size,
            #     max_context_len,
            #     alibi_slopes,
            # )
            ops.paged_attention_v2_target(
                output,
                exp_sums_target,
                max_logits_target,
                tmp_output_target,
                query,
                key_cache,
                value_cache,
                head_mapping,
                scale,
                block_tables,
                context_lens,
                query_lens,
                block_size,
                max_context_len,
                alibi_slopes,
            )
            # ops.paged_attention_v2_target_tensor_core(
            #     output,
            #     exp_sums_target,
            #     max_logits_target,
            #     tmp_output_target,
            #     query,
            #     key_cache,
            #     value_cache,
            #     head_mapping,
            #     scale,
            #     block_tables,
            #     context_lens,
            #     query_lens,
            #     block_size,
            #     max_context_len,
            #     alibi_slopes,
            # )
        else:
            raise ValueError(f"Invalid version: {version}")

        # Print output and validation
        # print("Output : ", output)
        # print("Validation Output : ", validation_output)
        # (hj) Output format is [num_seqs x query_lens, num_query_heads, head_size]

        # Compare differences
        # print("Max diff : ", torch.max(torch.abs(output - validation_output)))
        # print("Mean diff : ", torch.mean(torch.abs(output - validation_output)))

<<<<<<< HEAD
        for head in range(0, 1):
            for s in range(num_seqs):
                for q in range(query_lens[s]):
                    print("Seq : ", s, " Head : ", head, " Query : ", q)
                    out = output[s * query_lens[s] + q, head]
                    val = validation_output[s * query_lens[s] + q, head]
                    # to list
                    out = out.tolist()
                    val = val.tolist()
                    # Print both, format to 3 decimal places
                    r1 = [round(x, 7) for x in out]
                    r2 = [round(x, 7) for x in val]

                    # Print both, format to 3 decimal places
                    # All values formatted to fit in 10 space
                    for i in range(len(r1)):
                        print(f"{r1[i]:<10} {r2[i]:<10}")

        print("-------------------")
        print("-------------------")
        print("-------------------")
        print("-------------------")
        print("-------------------")

        for head in range(0, 1):
            for s in range(num_seqs):
                for q in range(query_lens[s]):
                    for part in range(num_partitions):
                        print("Seq : ", s, " Head : ", head, " Query : ", q)
                        out = tmp_output_target[s *
                                                query_lens[s] + q, head, part]
                        val = tmp_output[s * query_lens[s] + q, head, part]
                        # to list
                        out = out.tolist()
                        val = val.tolist()
                        # Print both, format to 3 decimal places
                        r1 = [round(x, 7) for x in out]
                        r2 = [round(x, 7) for x in val]

                        # Print both, format to 3 decimal places
                        # All values formatted to fit in 10 space
                        print("Part : ", part)
                        for i in range(len(r1)):
                            print(f"{r1[i]:<10} {r2[i]:<10}")

        if not torch.allclose(output, validation_output):
            raise ValueError("Validation failed")

        # check difference of output and validation_output is same as 0
        validation_success = torch.allclose(output, validation_output)

        return validation_success

    def run_benchmark(target: bool, num_iters: int) -> float:

        # print("Running benchmark with shapes:")
        # print(f"  query: {query.shape}")
        # print(f"  key_cache: {key_cache.shape}")
        # print(f"  value_cache: {value_cache.shape}")

        # print("Query Information")
        # print("Num Seqs : ", num_seqs)
        # print("Query Lens : ", query_lens)
        # print("Context Lens : ", context_lens)
=======
        # compare exp sums

        # for q in range(sum_query_lens):
        #     for h in range(num_query_heads):
        #         for p in range(num_partitions):
        #             # diff more than 1
        #             if not math.isclose(
        #                 exp_sums[q, h, p], exp_sums_target[q, h, p], rel_tol=1e-4
        #             ):
        #                 # if diff more than 10
        #                 if abs(exp_sums[q, h, p] - exp_sums_target[q, h, p]) > 5:
        #                     print("Exp sums error")
        #                     print(exp_sums[q, h, p])
        #                     print(exp_sums_target[q, h, p])

        # for q in range(sum_query_lens):
        #     for h in range(num_query_heads):
        #         for p in range(num_partitions):
        #             # diff more than 1
        #             if not math.isclose(
        #                 max_logits[q, h, p], max_logits_target[q, h, p], rel_tol=1e-4
        #             ):
        #                 # if diff more than 10
        #                 if abs(max_logits[q, h, p] - max_logits_target[q, h, p]) > 5:
        #                     print("Max logits error at ", q, h, p)
        #                     print(
        #                         max_logits[q, h, p].item(),
        #                         " but got ",
        #                         max_logits_target[q, h, p].item(),
        #                     )

        torch.cuda.synchronize()

        for head in range(0, num_query_heads):
            # Check if error exists in this subsectino
            if not all_close(output[:, head], validation_output[:, head]):
                print("---Head---: ", head)
                for s in range(num_seqs):
                    for q in range(query_lens[s]):
                        print("Seq : ", s, " Head : ", head, " Query : ", q)
                        out = output[s * query_lens[s] + q, head]
                        val = validation_output[s * query_lens[s] + q, head]
                        # to list
                        out_l = out.tolist()
                        val_l = val.tolist()
                        # Print both, format to 3 decimal places

                        r1 = [round(x, 3) for x in out_l]
                        r2 = [round(x, 3) for x in val_l]

                        # Print both, format to 3 decimal places
                        # All values formatted to fit in 10 space
                        if not all_close(out, val):
                            for i in range(len(r1)):
                                if not all_close(out[i], val[i]):
                                    print(f"{out_l[i]} \t {val_l[i]} <--- Error")
                                else:
                                    print(f"{r1[i]:<10} {r2[i]:<10}")
                        else:
                            for i in range(len(r1)):
                                print(f"{r1[i]:<10} {r2[i]:<10}")

        # print("-------------------")
        # print("-------------------")
        # print("-------------------")
        # print("-------------------")
        # print("-------------------")

        # for head in range(0, num_query_heads):
        #     for s in range(num_seqs):
        #         for q in range(query_lens[s]):
        #             for part in range(num_partitions):
        #                 print(
        #                     "Seq : ",
        #                     s,
        #                     " Head : ",
        #                     head,
        #                     " Query : ",
        #                     q,
        #                     " Part : ",
        #                     part,
        #                 )
        #                 out = tmp_output_target[s * query_lens[s] + q, head, part]
        #                 val = tmp_output[s * query_lens[s] + q, head, part]
        #                 # to list
        #                 out_l = out.tolist()
        #                 val_l = val.tolist()
        #                 r1 = [round(x, 3) for x in out_l]
        #                 r2 = [round(x, 3) for x in val_l]

        #                 # Print both, format to 3 decimal places
        #                 # All values formatted to fit in 10 space
        #                 if not all_close(out, val):
        #                     for i in range(len(r1)):
        #                         if not all_close(out[i], val[i]):
        #                             print(f"{out_l[i]} \t {val_l[i]} <--- Error")
        #                         else:
        #                             print(f"{r1[i]:<10} {r2[i]:<10}")
        #                 else:
        #                     for i in range(len(r1)):
        #                         print(f"{r1[i]:<10} {r2[i]:<10}")
        # if not all_close(tmp_output_target, tmp_output):
        #     raise ValueError("Temp Output differs")

        if not all_close(output, validation_output):
            raise ValueError("Validation failed")

        # check difference of output and validation_output is same as 0
        validation_success = all_close(output, validation_output)

        return validation_success
>>>>>>> 8f7a6234

    def run_benchmark(target: KernelVersion, num_iters: int) -> float:
        def run():
            assert version == "v2"
            if target == KernelVersion.TARGET:
                ops.paged_attention_v2_target(
                    output,
                    exp_sums_target,
                    max_logits_target,
                    tmp_output_target,
                    query,
                    key_cache,
                    value_cache,
                    head_mapping,
                    scale,
                    block_tables,
                    context_lens,
                    query_lens,
                    block_size,
                    max_context_len,
                    alibi_slopes,
                )
            elif target == KernelVersion.ORIGINAL:
                ops.paged_attention_v2(
                    validation_output,
                    exp_sums,
                    max_logits,
                    tmp_output,
                    query,
                    key_cache,
                    value_cache,
                    head_mapping,
                    scale,
                    block_tables,
                    context_lens,
                    block_size,
                    max_context_len,
                    alibi_slopes,
                )
            else:
<<<<<<< HEAD
                raise ValueError(f"Invalid version: {version}")
=======
                ops.paged_attention_v2_target_tensor_core(
                    output,
                    exp_sums_target,
                    max_logits_target,
                    tmp_output_target,
                    query,
                    key_cache,
                    value_cache,
                    head_mapping,
                    scale,
                    block_tables,
                    context_lens,
                    query_lens,
                    block_size,
                    max_context_len,
                    alibi_slopes,
                )
>>>>>>> 8f7a6234

        # Warmup.
        for _ in range(3):
            run()

        torch.cuda.synchronize()
        start_time = time.perf_counter_ns()
        for _ in range(num_iters):
            run()
        torch.cuda.synchronize()
        end_time = time.perf_counter_ns()

        elasped_time_ns = (end_time - start_time) / num_iters
        elasped_time_ms = elasped_time_ns / 1e6

        return elasped_time_ms

    # Validation
    torch.cuda.synchronize()
    success = run_validation()
    print("Validation success: ", success)

    if is_ncu:
        num_iters = 4
    else:
        num_iters = 100
    original_latency = run_benchmark(target=KernelVersion.ORIGINAL, num_iters=num_iters)
    target_latency = run_benchmark(target=KernelVersion.TARGET, num_iters=num_iters)
    # tensor_core_latency = run_benchmark(
    #     target=KernelVersion.TENSOR_CORE, num_iters=num_iters
    # )

    print(f"Original kernel running time\t: {original_latency:.3f} ms")
    print(f"Target kernel running time  \t: {target_latency:.3f} ms")
    # print(f"TC kernel running time      \t: {tensor_core_latency:.3f} ms")
    print(f"Speedup                     \t: {original_latency / target_latency:.3f}")
    # print(
    #     f"Speedup TC                  \t: {original_latency / tensor_core_latency:.3f}"
    # )



if __name__ == "__main__":
    parser = argparse.ArgumentParser(
        description="Benchmark the paged attention kernel."
    )
    parser.add_argument("--version", type=str,
                        choices=["v1", "v2"], default="v2")
    parser.add_argument("--batch-size", type=int, default=32)
    parser.add_argument("--context-len", type=int, default=2048)
    parser.add_argument("--num-query-heads", type=int, default=64)
    parser.add_argument("--num-kv-heads", type=int, default=8)
    parser.add_argument(
        "--head-size", type=int, choices=[64, 80, 96, 112, 128, 256], default=128
    )
    parser.add_argument("--block-size", type=int, choices=[16, 32], default=16)
    parser.add_argument("--use-alibi", action="store_true")
    parser.add_argument("--ncu", action="store_true")
    parser.add_argument("--fuzz", action="store_true")
    parser.add_argument(
        "--dtype", type=str, choices=["half", "bfloat16", "float"], default="half"
    )
<<<<<<< HEAD
    parser.add_argument("--seed", type=int, default=0)
    parser.add_argument("--query-len", type=int, default=8)  # -1 is random
=======
    parser.add_argument("--seed", type=int, default=random.randint(0, 1000000))
    parser.add_argument("--query-len", type=int, default=-1)  # -1 is random
>>>>>>> 8f7a6234
    args = parser.parse_args()

    if args.num_query_heads % args.num_kv_heads != 0:
        raise ValueError("num_query_heads must be divisible by num_kv_heads")
    dtype_to_torch_dtype = {
        "half": torch.half,
        "bfloat16": torch.bfloat16,
        "float": torch.float,
    }

    # For context len, do it for each query
    def gen_context_len(max_context_len_per_query: List[int], query_lens: List[int]):
        res = []
        for query_len, c_max in zip(query_lens, max_context_len_per_query):
            for i in range(query_len):
                res.append(c_max - (query_len - i - 1))
        return res

    if args.query_len == -1:
        query_lens = [random.randint(2, 8) for _ in range(args.batch_size)]
    else:
        query_lens = [args.query_len] * args.batch_size

    if args.context_len == -1:
        context_lens = gen_context_len(
<<<<<<< HEAD
            [random.randint(256, 1024) for _ in range(args.batch_size)], query_lens)
    else:
        context_lens = gen_context_len(
            [args.context_len] * args.batch_size, query_lens)

    # Failed with query_len :  2  context_len :  65  num_seqs :  1

    print("CURRENT CONFIG")
    print("Version : ", args.version)
    print("Batch Size : ", args.batch_size)
    print("Context Lens : ", context_lens)
    print("Query Lens : ", query_lens)

    main(
        version=args.version,
        num_seqs=args.batch_size,
        context_lens=context_lens,
        query_lens=query_lens,
        num_query_heads=args.num_query_heads,
        num_kv_heads=args.num_kv_heads,
        head_size=args.head_size,
        block_size=args.block_size,
        use_alibi=args.use_alibi,
        dtype=dtype_to_torch_dtype[args.dtype],
        seed=args.seed,
    )

    # FUZZING
    # for query_len in range(1,16):
    # for context_len in range(query_len,1024,15):
    # for num_seqs in range(1, 150, 1): # Realistically will not go up to 150
    #     # query_lens = [query_len] * num_seqs
    #     query_lens = [random.randint(1, 16) for _ in range(num_seqs)]
    #     # context_lens = gen_context_len([context_len] * num_seqs, query_lens)
    #     context_lens = gen_context_len([random.randint(256, 4096) for _ in range(num_seqs)], query_lens)
    #     try :
    #         main(
    #             version=args.version,
    #             num_seqs=num_seqs,
    #             context_lens=context_lens,
    #             query_lens=query_lens,
    #             num_query_heads=args.num_query_heads,
    #             num_kv_heads=args.num_kv_heads,
    #             head_size=args.head_size,
    #             block_size=args.block_size,
    #             use_alibi=args.use_alibi,
    #             dtype=dtype_to_torch_dtype[args.dtype],
    #             seed=args.seed
    #         )
    #         average_query_len = sum(query_lens) / num_seqs
    #         average_context_len = sum(context_lens) / num_seqs
    #         print("PASS query_len : ", average_query_len, " context_len : ", average_context_len, " num_seqs : ", num_seqs)
    #     except TooManyBlocks as e:
    #         print("SKIP : ", average_query_len, " context_len : ", average_context_len, " num_seqs : ", num_seqs)
    #     except Exception as e:
    #         print("Failed with query_len : ", average_query_len, " context_len : ", average_context_len, " num_seqs : ", num_seqs)
    #         print(e)
    #         break
=======
            [random.randint(256, 1024) for _ in range(args.batch_size)], query_lens
        )
    else:
        context_lens = gen_context_len([args.context_len] * args.batch_size, query_lens)

    # Failed with query_len :  2  context_len :  65  num_seqs :  1

    if not args.fuzz:
        main(
            version=args.version,
            num_seqs=args.batch_size,
            context_lens=context_lens,
            query_lens=query_lens,
            num_query_heads=args.num_query_heads,
            num_kv_heads=args.num_kv_heads,
            head_size=args.head_size,
            block_size=args.block_size,
            use_alibi=args.use_alibi,
            dtype=dtype_to_torch_dtype[args.dtype],
            seed=args.seed,
            is_ncu=args.ncu,
        )
    else:
        # FUZZING
        for query_len in range(1, 9):
            for context_len in [
                query_len,
                32,
                33,
                64,
                65,
                128,
                129,
                256,
                257,
                512,
                513,
                1024,
                1025,
                2047,
                2048,
            ]:
                for num_seqs in [1, 32, 150]:  # Realistically will not go up to 150
                    query_lens = [query_len] * num_seqs
                    # query_lens = [random.randint(1, 8) for _ in range(num_seqs)]
                    context_lens = gen_context_len([context_len] * num_seqs, query_lens)
                    # context_lens = gen_context_len(
                    #     [random.randint(256, 4096) for _ in range(num_seqs)], query_lens
                    # )
                    average_query_len = sum(query_lens) / num_seqs
                    average_context_len = sum(context_lens) / num_seqs

                    try:
                        main(
                            version=args.version,
                            num_seqs=num_seqs,
                            context_lens=context_lens,
                            query_lens=query_lens,
                            num_query_heads=args.num_query_heads,
                            num_kv_heads=args.num_kv_heads,
                            head_size=args.head_size,
                            block_size=args.block_size,
                            use_alibi=args.use_alibi,
                            dtype=dtype_to_torch_dtype[args.dtype],
                            seed=args.seed,
                            is_ncu=True,
                        )
                        torch.cuda.synchronize()
                        print(
                            "PASS query_len : ",
                            average_query_len,
                            " context_len : ",
                            average_context_len,
                            " num_seqs : ",
                            num_seqs,
                        )
                    except TooManyBlocks as e:
                        print(
                            "SKIP : ",
                            average_query_len,
                            " context_len : ",
                            average_context_len,
                            " num_seqs : ",
                            num_seqs,
                        )
                    except Exception as e:
                        print(
                            "Failed with query_len : ",
                            average_query_len,
                            " context_len : ",
                            average_context_len,
                            " num_seqs : ",
                            num_seqs,
                        )
                        print(e)
                #         break
>>>>>>> 8f7a6234
<|MERGE_RESOLUTION|>--- conflicted
+++ resolved
@@ -9,11 +9,7 @@
 
 from typing import List
 
-<<<<<<< HEAD
-NUM_BLOCKS = 81920
-=======
 NUM_BLOCKS = 8192
->>>>>>> 8f7a6234
 PARTITION_SIZE = 512
 
 
@@ -24,8 +20,6 @@
     pass
 
 
-<<<<<<< HEAD
-=======
 def all_close(a, b):
     return torch.allclose(a, b, rtol=1e-4, atol=1e-3)
     # return torch.allclose(a, b, rtol=1e-5, atol=1e-5)
@@ -39,7 +33,6 @@
     TENSOR_CORE = 2
 
 
->>>>>>> 8f7a6234
 @torch.inference_mode()
 def main(
     version: str,
@@ -52,12 +45,8 @@
     use_alibi: bool,
     block_size: int,
     dtype: torch.dtype,
-<<<<<<< HEAD
-    seed: int
-=======
     seed: int,
     is_ncu: bool,
->>>>>>> 8f7a6234
 ) -> None:
     random.seed(seed)
     torch.random.manual_seed(seed)
@@ -98,12 +87,8 @@
     total_num_blocks_needed = max_num_blocks_per_seq * num_seqs
     if total_num_blocks_needed > NUM_BLOCKS:
         raise TooManyBlocks(
-<<<<<<< HEAD
-            f"Too many blocks needed: {total_num_blocks_needed} > {NUM_BLOCKS}")
-=======
             f"Too many blocks needed: {total_num_blocks_needed} > {NUM_BLOCKS}"
         )
->>>>>>> 8f7a6234
     bt_idx = 0
     for seq_idx in range(num_seqs):  # (hj) : Valid in target context too!
         # Sequence 사이에는 공유하는 K/V 없다고 가정
@@ -123,22 +108,12 @@
     key_cache.uniform_(-scale, scale)
 
     value_cache_shape = (NUM_BLOCKS, num_kv_heads, head_size, block_size)
-<<<<<<< HEAD
-    value_cache = torch.empty(size=value_cache_shape,
-                              dtype=dtype, device="cuda")
-=======
     value_cache = torch.empty(size=value_cache_shape, dtype=dtype, device="cuda")
->>>>>>> 8f7a6234
     value_cache.uniform_(-scale, scale)
 
     # for each value_cache block
     # for i in range(NUM_BLOCKS):
     # for j in range(num_kv_heads):
-<<<<<<< HEAD
-    for k in range(head_size):
-        value_cache[:, :, k, :].fill_(k + 1)
-=======
->>>>>>> 8f7a6234
 
     # print(value_cache[2, 0, :, :])
 
@@ -149,15 +124,6 @@
     ##########
 
     # Fill with 1
-<<<<<<< HEAD
-    query = torch.ones_like(query)
-    key_cache = torch.ones_like(key_cache)
-    for k in range(head_size):
-        value_cache[:, :, k, :].fill_(k + 1)
-    value_cache.uniform_(-scale, scale)
-
-    ##########
-=======
     # query = torch.ones_like(query)
     # key_cache = torch.ones_like(key_cache)
 
@@ -173,7 +139,6 @@
     #     for j in range(block_size):
     #         key_cache[i, :, :, j, :].fill_(i * block_size + j + 1)
 
->>>>>>> 8f7a6234
     ##########
     ##########
     ##########
@@ -186,12 +151,7 @@
     validation_output = torch.empty_like(query)
 
     if version == "v2":
-<<<<<<< HEAD
-        num_partitions = (max_context_len +
-                          PARTITION_SIZE - 1) // PARTITION_SIZE
-=======
         num_partitions = (max_context_len + PARTITION_SIZE - 1) // PARTITION_SIZE
->>>>>>> 8f7a6234
 
         # (hj) : num_seqs -> sum_query_lens
         tmp_output = torch.empty(
@@ -321,72 +281,6 @@
         # print("Max diff : ", torch.max(torch.abs(output - validation_output)))
         # print("Mean diff : ", torch.mean(torch.abs(output - validation_output)))
 
-<<<<<<< HEAD
-        for head in range(0, 1):
-            for s in range(num_seqs):
-                for q in range(query_lens[s]):
-                    print("Seq : ", s, " Head : ", head, " Query : ", q)
-                    out = output[s * query_lens[s] + q, head]
-                    val = validation_output[s * query_lens[s] + q, head]
-                    # to list
-                    out = out.tolist()
-                    val = val.tolist()
-                    # Print both, format to 3 decimal places
-                    r1 = [round(x, 7) for x in out]
-                    r2 = [round(x, 7) for x in val]
-
-                    # Print both, format to 3 decimal places
-                    # All values formatted to fit in 10 space
-                    for i in range(len(r1)):
-                        print(f"{r1[i]:<10} {r2[i]:<10}")
-
-        print("-------------------")
-        print("-------------------")
-        print("-------------------")
-        print("-------------------")
-        print("-------------------")
-
-        for head in range(0, 1):
-            for s in range(num_seqs):
-                for q in range(query_lens[s]):
-                    for part in range(num_partitions):
-                        print("Seq : ", s, " Head : ", head, " Query : ", q)
-                        out = tmp_output_target[s *
-                                                query_lens[s] + q, head, part]
-                        val = tmp_output[s * query_lens[s] + q, head, part]
-                        # to list
-                        out = out.tolist()
-                        val = val.tolist()
-                        # Print both, format to 3 decimal places
-                        r1 = [round(x, 7) for x in out]
-                        r2 = [round(x, 7) for x in val]
-
-                        # Print both, format to 3 decimal places
-                        # All values formatted to fit in 10 space
-                        print("Part : ", part)
-                        for i in range(len(r1)):
-                            print(f"{r1[i]:<10} {r2[i]:<10}")
-
-        if not torch.allclose(output, validation_output):
-            raise ValueError("Validation failed")
-
-        # check difference of output and validation_output is same as 0
-        validation_success = torch.allclose(output, validation_output)
-
-        return validation_success
-
-    def run_benchmark(target: bool, num_iters: int) -> float:
-
-        # print("Running benchmark with shapes:")
-        # print(f"  query: {query.shape}")
-        # print(f"  key_cache: {key_cache.shape}")
-        # print(f"  value_cache: {value_cache.shape}")
-
-        # print("Query Information")
-        # print("Num Seqs : ", num_seqs)
-        # print("Query Lens : ", query_lens)
-        # print("Context Lens : ", context_lens)
-=======
         # compare exp sums
 
         # for q in range(sum_query_lens):
@@ -498,7 +392,6 @@
         validation_success = all_close(output, validation_output)
 
         return validation_success
->>>>>>> 8f7a6234
 
     def run_benchmark(target: KernelVersion, num_iters: int) -> float:
         def run():
@@ -539,9 +432,6 @@
                     alibi_slopes,
                 )
             else:
-<<<<<<< HEAD
-                raise ValueError(f"Invalid version: {version}")
-=======
                 ops.paged_attention_v2_target_tensor_core(
                     output,
                     exp_sums_target,
@@ -559,7 +449,6 @@
                     max_context_len,
                     alibi_slopes,
                 )
->>>>>>> 8f7a6234
 
         # Warmup.
         for _ in range(3):
@@ -622,13 +511,8 @@
     parser.add_argument(
         "--dtype", type=str, choices=["half", "bfloat16", "float"], default="half"
     )
-<<<<<<< HEAD
-    parser.add_argument("--seed", type=int, default=0)
-    parser.add_argument("--query-len", type=int, default=8)  # -1 is random
-=======
     parser.add_argument("--seed", type=int, default=random.randint(0, 1000000))
     parser.add_argument("--query-len", type=int, default=-1)  # -1 is random
->>>>>>> 8f7a6234
     args = parser.parse_args()
 
     if args.num_query_heads % args.num_kv_heads != 0:
@@ -654,66 +538,6 @@
 
     if args.context_len == -1:
         context_lens = gen_context_len(
-<<<<<<< HEAD
-            [random.randint(256, 1024) for _ in range(args.batch_size)], query_lens)
-    else:
-        context_lens = gen_context_len(
-            [args.context_len] * args.batch_size, query_lens)
-
-    # Failed with query_len :  2  context_len :  65  num_seqs :  1
-
-    print("CURRENT CONFIG")
-    print("Version : ", args.version)
-    print("Batch Size : ", args.batch_size)
-    print("Context Lens : ", context_lens)
-    print("Query Lens : ", query_lens)
-
-    main(
-        version=args.version,
-        num_seqs=args.batch_size,
-        context_lens=context_lens,
-        query_lens=query_lens,
-        num_query_heads=args.num_query_heads,
-        num_kv_heads=args.num_kv_heads,
-        head_size=args.head_size,
-        block_size=args.block_size,
-        use_alibi=args.use_alibi,
-        dtype=dtype_to_torch_dtype[args.dtype],
-        seed=args.seed,
-    )
-
-    # FUZZING
-    # for query_len in range(1,16):
-    # for context_len in range(query_len,1024,15):
-    # for num_seqs in range(1, 150, 1): # Realistically will not go up to 150
-    #     # query_lens = [query_len] * num_seqs
-    #     query_lens = [random.randint(1, 16) for _ in range(num_seqs)]
-    #     # context_lens = gen_context_len([context_len] * num_seqs, query_lens)
-    #     context_lens = gen_context_len([random.randint(256, 4096) for _ in range(num_seqs)], query_lens)
-    #     try :
-    #         main(
-    #             version=args.version,
-    #             num_seqs=num_seqs,
-    #             context_lens=context_lens,
-    #             query_lens=query_lens,
-    #             num_query_heads=args.num_query_heads,
-    #             num_kv_heads=args.num_kv_heads,
-    #             head_size=args.head_size,
-    #             block_size=args.block_size,
-    #             use_alibi=args.use_alibi,
-    #             dtype=dtype_to_torch_dtype[args.dtype],
-    #             seed=args.seed
-    #         )
-    #         average_query_len = sum(query_lens) / num_seqs
-    #         average_context_len = sum(context_lens) / num_seqs
-    #         print("PASS query_len : ", average_query_len, " context_len : ", average_context_len, " num_seqs : ", num_seqs)
-    #     except TooManyBlocks as e:
-    #         print("SKIP : ", average_query_len, " context_len : ", average_context_len, " num_seqs : ", num_seqs)
-    #     except Exception as e:
-    #         print("Failed with query_len : ", average_query_len, " context_len : ", average_context_len, " num_seqs : ", num_seqs)
-    #         print(e)
-    #         break
-=======
             [random.randint(256, 1024) for _ in range(args.batch_size)], query_lens
         )
     else:
@@ -809,5 +633,4 @@
                             num_seqs,
                         )
                         print(e)
-                #         break
->>>>>>> 8f7a6234
+                #         break