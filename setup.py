import io
import os
import re
import subprocess
from typing import List, Set
import warnings

from packaging.version import parse, Version
import setuptools
import torch
from torch.utils.cpp_extension import BuildExtension, CUDAExtension, CUDA_HOME

ROOT_DIR = os.path.dirname(__file__)

MAIN_CUDA_VERSION = "12.1"

# Supported NVIDIA GPU architectures.
# SUPPORTED_ARCHS = {"7.0", "7.5", "8.0", "8.6", "8.9", "9.0"}
SUPPORTED_ARCHS = {"8.0", "8.6"}

# Compiler flags.
CXX_FLAGS = ["-g", "-O2", "-std=c++17"]
# TODO(woosuk): Should we use -O3?
<<<<<<< HEAD
# NVCC_FLAGS = ["-O0", "-std=c++17", "-lineinfo"]
NVCC_FLAGS = ["-O2", "-std=c++17", "-lineinfo"]
# NVCC_FLAGS = ["-O3", "-std=c++17"]
=======
NVCC_FLAGS = ["-O2", "-std=c++17", "-lineinfo"]
# NVCC_FLAGS = ["-O2", "-std=c++17"]
# NVCC_FLAGS = ["-O0", "-std=c++17", "-lineinfo", "-g", "-G"]

>>>>>>> dd1d2332

ABI = 1 if torch._C._GLIBCXX_USE_CXX11_ABI else 0
CXX_FLAGS += [f"-D_GLIBCXX_USE_CXX11_ABI={ABI}"]
NVCC_FLAGS += [f"-D_GLIBCXX_USE_CXX11_ABI={ABI}"]

if CUDA_HOME is None:
    raise RuntimeError(
        "Cannot find CUDA_HOME. CUDA must be available to build the package."
    )


def get_nvcc_cuda_version(cuda_dir: str) -> Version:
    """Get the CUDA version from nvcc.

    Adapted from https://github.com/NVIDIA/apex/blob/8b7a1ff183741dd8f9b87e7bafd04cfde99cea28/setup.py
    """
    nvcc_output = subprocess.check_output(
        [cuda_dir + "/bin/nvcc", "-V"], universal_newlines=True
    )
    output = nvcc_output.split()
    release_idx = output.index("release") + 1
    nvcc_cuda_version = parse(output[release_idx].split(",")[0])
    return nvcc_cuda_version


def get_torch_arch_list() -> Set[str]:
    # TORCH_CUDA_ARCH_LIST can have one or more architectures,
    # e.g. "8.0" or "7.5,8.0,8.6+PTX". Here, the "8.6+PTX" option asks the
    # compiler to additionally include PTX code that can be runtime-compiled
    # and executed on the 8.6 or newer architectures. While the PTX code will
    # not give the best performance on the newer architectures, it provides
    # forward compatibility.
    env_arch_list = os.environ.get("TORCH_CUDA_ARCH_LIST", None)
    if env_arch_list is None:
        return set()

    # List are separated by ; or space.
    torch_arch_list = set(env_arch_list.replace(" ", ";").split(";"))
    if not torch_arch_list:
        return set()

    # Filter out the invalid architectures and print a warning.
    valid_archs = SUPPORTED_ARCHS.union({s + "+PTX" for s in SUPPORTED_ARCHS})
    arch_list = torch_arch_list.intersection(valid_archs)
    # If none of the specified architectures are valid, raise an error.
    if not arch_list:
        raise RuntimeError(
            "None of the CUDA architectures in `TORCH_CUDA_ARCH_LIST` env "
            f"variable ({env_arch_list}) is supported. "
            f"Supported CUDA architectures are: {valid_archs}."
        )
    invalid_arch_list = torch_arch_list - valid_archs
    if invalid_arch_list:
        warnings.warn(
            f"Unsupported CUDA architectures ({invalid_arch_list}) are "
            "excluded from the `TORCH_CUDA_ARCH_LIST` env variable "
            f"({env_arch_list}). Supported CUDA architectures are: "
            f"{valid_archs}.",
            stacklevel=2,
        )
    return arch_list


# First, check the TORCH_CUDA_ARCH_LIST environment variable.
compute_capabilities = get_torch_arch_list()
if not compute_capabilities:
    # If TORCH_CUDA_ARCH_LIST is not defined or empty, target all available
    # GPUs on the current machine.
    device_count = torch.cuda.device_count()
    for i in range(device_count):
        major, minor = torch.cuda.get_device_capability(i)
        if major < 7:
            raise RuntimeError(
                "GPUs with compute capability below 7.0 are not supported."
            )
        compute_capabilities.add(f"{major}.{minor}")

nvcc_cuda_version = get_nvcc_cuda_version(CUDA_HOME)
if not compute_capabilities:
    # If no GPU is specified nor available, add all supported architectures
    # based on the NVCC CUDA version.
    compute_capabilities = SUPPORTED_ARCHS.copy()
    if nvcc_cuda_version < Version("11.1"):
        compute_capabilities.remove("8.6")
    if nvcc_cuda_version < Version("11.8"):
        compute_capabilities.remove("8.9")
        compute_capabilities.remove("9.0")

# Validate the NVCC CUDA version.
if nvcc_cuda_version < Version("11.0"):
    raise RuntimeError("CUDA 11.0 or higher is required to build the package.")
if nvcc_cuda_version < Version("11.1") and any(
    cc.startswith("8.6") for cc in compute_capabilities
):
    raise RuntimeError("CUDA 11.1 or higher is required for compute capability 8.6.")
if nvcc_cuda_version < Version("11.8"):
    if any(cc.startswith("8.9") for cc in compute_capabilities):
        # CUDA 11.8 is required to generate the code targeting compute capability 8.9.
        # However, GPUs with compute capability 8.9 can also run the code generated by
        # the previous versions of CUDA 11 and targeting compute capability 8.0.
        # Therefore, if CUDA 11.8 is not available, we target compute capability 8.0
        # instead of 8.9.
        warnings.warn(
            "CUDA 11.8 or higher is required for compute capability 8.9. "
            "Targeting compute capability 8.0 instead.",
            stacklevel=2,
        )
        compute_capabilities = set(
            cc for cc in compute_capabilities if not cc.startswith("8.9")
        )
        compute_capabilities.add("8.0+PTX")
    if any(cc.startswith("9.0") for cc in compute_capabilities):
        raise RuntimeError(
            "CUDA 11.8 or higher is required for compute capability 9.0."
        )

# Add target compute capabilities to NVCC flags.
for capability in compute_capabilities:
    num = capability[0] + capability[2]
    NVCC_FLAGS += ["-gencode", f"arch=compute_{num},code=sm_{num}"]
    if capability.endswith("+PTX"):
        NVCC_FLAGS += ["-gencode", f"arch=compute_{num},code=compute_{num}"]

# Use NVCC threads to parallelize the build.
if nvcc_cuda_version >= Version("11.2"):
    num_threads = min(os.cpu_count(), 8)
    NVCC_FLAGS += ["--threads", str(num_threads)]

ext_modules = []
vllm_extension = CUDAExtension(
    name="vllm._C",
    sources=[
        "csrc/cache_kernels.cu",
        "csrc/attention/attention_kernels.cu",
        "csrc/pos_encoding_kernels.cu",
        "csrc/activation_kernels.cu",
        "csrc/layernorm_kernels.cu",
        "csrc/quantization/awq/gemm_kernels.cu",
        "csrc/quantization/squeezellm/quant_cuda_kernel.cu",
        "csrc/cuda_utils_kernels.cu",
        "csrc/pybind.cpp",
    ],
    extra_compile_args={
        "cxx": CXX_FLAGS,
        "nvcc": NVCC_FLAGS,
    },
)
ext_modules.append(vllm_extension)


def get_path(*filepath) -> str:
    return os.path.join(ROOT_DIR, *filepath)


def find_version(filepath: str) -> str:
    """Extract version information from the given filepath.

    Adapted from https://github.com/ray-project/ray/blob/0b190ee1160eeca9796bc091e07eaebf4c85b511/python/setup.py
    """
    with open(filepath) as fp:
        version_match = re.search(
            r"^__version__ = ['\"]([^'\"]*)['\"]", fp.read(), re.M
        )
        if version_match:
            return version_match.group(1)
        raise RuntimeError("Unable to find version string.")


def get_vllm_version() -> str:
    version = find_version(get_path("vllm", "__init__.py"))
    cuda_version = str(nvcc_cuda_version)
    if cuda_version != MAIN_CUDA_VERSION:
        cuda_version_str = cuda_version.replace(".", "")[:3]
        version += f"+cu{cuda_version_str}"
    return version


def read_readme() -> str:
    """Read the README file if present."""
    p = get_path("README.md")
    if os.path.isfile(p):
        return io.open(get_path("README.md"), "r", encoding="utf-8").read()
    else:
        return ""


def get_requirements() -> List[str]:
    """Get Python package dependencies from requirements.txt."""
    with open(get_path("requirements.txt")) as f:
        requirements = f.read().strip().split("\n")
    return requirements


setuptools.setup(
    name="vllm",
    version=get_vllm_version(),
    author="vLLM Team",
    license="Apache 2.0",
    description=(
        "A high-throughput and memory-efficient inference and "
        "serving engine for LLMs"
    ),
    long_description=read_readme(),
    long_description_content_type="text/markdown",
    url="https://github.com/vllm-project/vllm",
    project_urls={
        "Homepage": "https://github.com/vllm-project/vllm",
        "Documentation": "https://vllm.readthedocs.io/en/latest/",
    },
    classifiers=[
        "Programming Language :: Python :: 3.8",
        "Programming Language :: Python :: 3.9",
        "Programming Language :: Python :: 3.10",
        "Programming Language :: Python :: 3.11",
        "License :: OSI Approved :: Apache Software License",
        "Topic :: Scientific/Engineering :: Artificial Intelligence",
    ],
    packages=setuptools.find_packages(
        exclude=("benchmarks", "csrc", "docs", "examples", "tests")
    ),
    python_requires=">=3.8",
    install_requires=get_requirements(),
    ext_modules=ext_modules,
    cmdclass={"build_ext": BuildExtension},
    package_data={"vllm": ["py.typed"]},
)<|MERGE_RESOLUTION|>--- conflicted
+++ resolved
@@ -21,16 +21,10 @@
 # Compiler flags.
 CXX_FLAGS = ["-g", "-O2", "-std=c++17"]
 # TODO(woosuk): Should we use -O3?
-<<<<<<< HEAD
-# NVCC_FLAGS = ["-O0", "-std=c++17", "-lineinfo"]
-NVCC_FLAGS = ["-O2", "-std=c++17", "-lineinfo"]
-# NVCC_FLAGS = ["-O3", "-std=c++17"]
-=======
 NVCC_FLAGS = ["-O2", "-std=c++17", "-lineinfo"]
 # NVCC_FLAGS = ["-O2", "-std=c++17"]
 # NVCC_FLAGS = ["-O0", "-std=c++17", "-lineinfo", "-g", "-G"]
 
->>>>>>> dd1d2332
 
 ABI = 1 if torch._C._GLIBCXX_USE_CXX11_ABI else 0
 CXX_FLAGS += [f"-D_GLIBCXX_USE_CXX11_ABI={ABI}"]
