"""Sampling parameters for text generation."""
from enum import IntEnum
from functools import cached_property
from typing import Callable, List, Optional, Union
import torch

_SAMPLING_EPS = 1e-5


class SamplingType(IntEnum):
    GREEDY = 0
    RANDOM = 1
    BEAM = 2


LogitsProcessor = Callable[[List[int], torch.Tensor], torch.Tensor]
"""LogitsProcessor is a function that takes a list of previously generated
tokens and a tensor of the logits for the next token, and returns a modified
tensor of logits to sample from."""


class SamplingParams:
    """Sampling parameters for text generation.

    Overall, we follow the sampling parameters from the OpenAI text completion
    API (https://platform.openai.com/docs/api-reference/completions/create).
    In addition, we support beam search, which is not supported by OpenAI.

    Args:
        n: Number of output sequences to return for the given prompt.
        best_of: Number of output sequences that are generated from the prompt.
            From these `best_of` sequences, the top `n` sequences are returned.
            `best_of` must be greater than or equal to `n`. This is treated as
            the beam width when `use_beam_search` is True. By default, `best_of`
            is set to `n`.
        presence_penalty: Float that penalizes new tokens based on whether they
            appear in the generated text so far. Values > 0 encourage the model
            to use new tokens, while values < 0 encourage the model to repeat
            tokens.
        frequency_penalty: Float that penalizes new tokens based on their
            frequency in the generated text so far. Values > 0 encourage the
            model to use new tokens, while values < 0 encourage the model to
            repeat tokens.
        repetition_penalty: Float that penalizes new tokens based on whether
            they appear in the prompt and the generated text so far. Values > 1
            encourage the model to use new tokens, while values < 1 encourage
            the model to repeat tokens.
        temperature: Float that controls the randomness of the sampling. Lower
            values make the model more deterministic, while higher values make
            the model more random. Zero means greedy sampling.
        top_p: Float that controls the cumulative probability of the top tokens
            to consider. Must be in (0, 1]. Set to 1 to consider all tokens.
        top_k: Integer that controls the number of top tokens to consider. Set
            to -1 to consider all tokens.
        min_p: Float that represents the minimum probability for a token to be
            considered, relative to the probability of the most likely token.
            Must be in [0, 1]. Set to 0 to disable this.
        use_beam_search: Whether to use beam search instead of sampling.
        length_penalty: Float that penalizes sequences based on their length.
            Used in beam search.
        early_stopping: Controls the stopping condition for beam search. It
            accepts the following values: `True`, where the generation stops as
            soon as there are `best_of` complete candidates; `False`, where an
            heuristic is applied and the generation stops when is it very
            unlikely to find better candidates; `"never"`, where the beam search
            procedure only stops when there cannot be better candidates
            (canonical beam search algorithm).
        stop: List of strings that stop the generation when they are generated.
            The returned output will not contain the stop strings.
        stop_token_ids: List of tokens that stop the generation when they are
            generated. The returned output will contain the stop tokens unless
<<<<<<< HEAD
            the stop tokens are sepcial tokens.
=======
            the stop tokens are special tokens.
>>>>>>> 2bc9586b
        ignore_eos: Whether to ignore the EOS token and continue generating
            tokens after the EOS token is generated.
        max_tokens: Maximum number of tokens to generate per output sequence.
        logprobs: Number of log probabilities to return per output token.
            Note that the implementation follows the OpenAI API: The return
            result includes the log probabilities on the `logprobs` most likely
            tokens, as well the chosen tokens. The API will always return the
            log probability of the sampled token, so there  may be up to
            `logprobs+1` elements in the response.
        prompt_logprobs: Number of log probabilities to return per prompt token.
        skip_special_tokens: Whether to skip special tokens in the output.
        spaces_between_special_tokens: Whether to add spaces between special
            tokens in the output.  Defaults to True.
        logits_processors: List of functions that modify logits based on
            previously generated tokens.
    """

    def __init__(
        self,
        n: int = 1,
        best_of: Optional[int] = None,
        presence_penalty: float = 0.0,
        frequency_penalty: float = 0.0,
        repetition_penalty: float = 1.0,
        temperature: float = 1.0,
        top_p: float = 1.0,
        top_k: int = -1,
        min_p: int = 0.0,
        use_beam_search: bool = False,
        length_penalty: float = 1.0,
        early_stopping: Union[bool, str] = False,
        stop: Optional[Union[str, List[str]]] = None,
        stop_token_ids: Optional[List[int]] = None,
        ignore_eos: bool = False,
        max_tokens: int = 16,
        logprobs: Optional[int] = None,
        prompt_logprobs: Optional[int] = None,
        skip_special_tokens: bool = True,
        spaces_between_special_tokens: bool = True,
        logits_processors: Optional[List[LogitsProcessor]] = None,
    ) -> None:
        self.n = n
        self.best_of = best_of if best_of is not None else n
        self.presence_penalty = presence_penalty
        self.frequency_penalty = frequency_penalty
        self.repetition_penalty = repetition_penalty
        self.temperature = temperature
        self.top_p = top_p
        self.top_k = top_k
        self.min_p = min_p
        self.use_beam_search = use_beam_search
        self.length_penalty = length_penalty
        self.early_stopping = early_stopping
        if stop is None:
            self.stop = []
        elif isinstance(stop, str):
            self.stop = [stop]
        else:
            self.stop = list(stop)
        if stop_token_ids is None:
            self.stop_token_ids = []
        else:
            self.stop_token_ids = list(stop_token_ids)
        self.ignore_eos = ignore_eos
        self.max_tokens = max_tokens
        self.logprobs = logprobs
        self.prompt_logprobs = prompt_logprobs
        self.skip_special_tokens = skip_special_tokens
        self.spaces_between_special_tokens = spaces_between_special_tokens
        self.logits_processors = logits_processors
        self._verify_args()
        if self.use_beam_search:
            self._verify_beam_search()
        else:
            self._verify_non_beam_search()
            if self.temperature < _SAMPLING_EPS:
                # Zero temperature means greedy sampling.
                self.top_p = 1.0
                self.top_k = -1
                self._verify_greedy_sampling()

    def _verify_args(self) -> None:
        if self.n < 1:
            raise ValueError(f"n must be at least 1, got {self.n}.")
        if self.best_of < self.n:
            raise ValueError(f"best_of must be greater than or equal to n, "
                             f"got n={self.n} and best_of={self.best_of}.")
        if not -2.0 <= self.presence_penalty <= 2.0:
            raise ValueError("presence_penalty must be in [-2, 2], got "
                             f"{self.presence_penalty}.")
        if not -2.0 <= self.frequency_penalty <= 2.0:
            raise ValueError("frequency_penalty must be in [-2, 2], got "
                             f"{self.frequency_penalty}.")
        if not 0.0 < self.repetition_penalty <= 2.0:
            raise ValueError("repetition_penalty must be in (0, 2], got "
                             f"{self.repetition_penalty}.")
        if self.temperature < 0.0:
            raise ValueError(
                f"temperature must be non-negative, got {self.temperature}.")
        if not 0.0 < self.top_p <= 1.0:
            raise ValueError(f"top_p must be in (0, 1], got {self.top_p}.")
        if self.top_k < -1 or self.top_k == 0:
            raise ValueError(f"top_k must be -1 (disable), or at least 1, "
                             f"got {self.top_k}.")
        if not 0.0 <= self.min_p <= 1.0:
            raise ValueError("min_p must be in [0, 1], got "
                             f"{self.min_p}.")
        if self.max_tokens < 1:
            raise ValueError(
                f"max_tokens must be at least 1, got {self.max_tokens}.")
        if self.logprobs is not None and self.logprobs < 0:
            raise ValueError(
                f"logprobs must be non-negative, got {self.logprobs}.")
        if self.prompt_logprobs is not None and self.prompt_logprobs < 0:
            raise ValueError(f"prompt_logprobs must be non-negative, got "
                             f"{self.prompt_logprobs}.")

    def _verify_beam_search(self) -> None:
        if self.best_of == 1:
            raise ValueError("best_of must be greater than 1 when using beam "
                             f"search. Got {self.best_of}.")
        if self.temperature > _SAMPLING_EPS:
            raise ValueError("temperature must be 0 when using beam search.")
        if self.top_p < 1.0 - _SAMPLING_EPS:
            raise ValueError("top_p must be 1 when using beam search.")
        if self.top_k != -1:
            raise ValueError("top_k must be -1 when using beam search.")
        if self.early_stopping not in [True, False, "never"]:
            raise ValueError(
                f"early_stopping must be True, False, or 'never', "
                f"got {self.early_stopping}.")

    def _verify_non_beam_search(self) -> None:
        if self.early_stopping is not False:
            raise ValueError("early_stopping is not effective and must be "
                             "False when not using beam search.")
        if (self.length_penalty < 1.0 - _SAMPLING_EPS
                or self.length_penalty > 1.0 + _SAMPLING_EPS):
            raise ValueError(
                "length_penalty is not effective and must be the "
                "default value of 1.0 when not using beam search.")

    def _verify_greedy_sampling(self) -> None:
        if self.best_of > 1:
            raise ValueError("best_of must be 1 when using greedy sampling."
                             f"Got {self.best_of}.")

    @cached_property
    def sampling_type(self) -> SamplingType:
        if self.use_beam_search:
            return SamplingType.BEAM
        if self.temperature < _SAMPLING_EPS:
            return SamplingType.GREEDY
        return SamplingType.RANDOM

    def __repr__(self) -> str:
        return (f"SamplingParams(n={self.n}, "
                f"best_of={self.best_of}, "
                f"presence_penalty={self.presence_penalty}, "
                f"frequency_penalty={self.frequency_penalty}, "
                f"repetition_penalty={self.repetition_penalty}, "
                f"temperature={self.temperature}, "
                f"top_p={self.top_p}, "
                f"top_k={self.top_k}, "
                f"min_p={self.min_p}, "
                f"use_beam_search={self.use_beam_search}, "
                f"length_penalty={self.length_penalty}, "
                f"early_stopping={self.early_stopping}, "
                f"stop={self.stop}, "
                f"stop_token_ids={self.stop_token_ids}, "
                f"ignore_eos={self.ignore_eos}, "
                f"max_tokens={self.max_tokens}, "
                f"logprobs={self.logprobs}, "
                f"prompt_logprobs={self.prompt_logprobs}, "
                f"skip_special_tokens={self.skip_special_tokens}, "
                "spaces_between_special_tokens="
                f"{self.spaces_between_special_tokens})")<|MERGE_RESOLUTION|>--- conflicted
+++ resolved
@@ -69,11 +69,7 @@
             The returned output will not contain the stop strings.
         stop_token_ids: List of tokens that stop the generation when they are
             generated. The returned output will contain the stop tokens unless
-<<<<<<< HEAD
-            the stop tokens are sepcial tokens.
-=======
             the stop tokens are special tokens.
->>>>>>> 2bc9586b
         ignore_eos: Whether to ignore the EOS token and continue generating
             tokens after the EOS token is generated.
         max_tokens: Maximum number of tokens to generate per output sequence.
