--- conflicted
+++ resolved
@@ -90,13 +90,10 @@
         self.need_to_run_draft: List[SequenceGroup] = []
         self.need_to_run_target: List[SequenceGroup] = []
 
-<<<<<<< HEAD
     @property
     def running(self) -> List[SequenceGroup]:
         return self.need_to_run_draft + self.need_to_run_target
 
-=======
->>>>>>> 2372d984
     def add_seq_group(self, seq_group: SequenceGroup) -> None:
         # Add sequence groups to the waiting queue.
         self.waiting.append(seq_group)
@@ -124,14 +121,8 @@
 
         request_ids = {request_id} if isinstance(request_id, str) else set(request_id)
         self.waiting = clear_state_queue(self.waiting, request_ids)
-<<<<<<< HEAD
         self.need_to_run_draft = clear_state_queue(self.need_to_run_draft, request_ids)
         self.need_to_run_target = clear_state_queue(self.need_to_run_target, request_ids)
-=======
-        # self.running = clear_state_queue(self.running, request_ids)
-        self.need_to_run_target = clear_state_queue(self.need_to_run_target, request_ids)
-        self.need_to_run_draft = clear_state_queue(self.need_to_run_draft, request_ids)
->>>>>>> 2372d984
         self.swapped = clear_state_queue(self.swapped, request_ids)
 
     def abort_all_seq_groups(self) -> None:
@@ -154,7 +145,6 @@
     def get_num_unfinished_seq_groups(self) -> int:
         return len(self.waiting) + len(self.need_to_run_draft) + len(self.need_to_run_target) + len(self.swapped)
 
-<<<<<<< HEAD
     def update_draft_target_queues(self, stage: SpSStage) -> None:
         if stage == SpSStage.DRAFT_DECODE:
             self.need_to_run_target += self.need_to_run_draft
@@ -162,22 +152,6 @@
         elif stage == SpSStage.TARGET_DECODE:
             self.need_to_run_draft += self.need_to_run_target
             self.need_to_run_target = []
-=======
-    # Move the sequence group from the draft queue to the target queue.
-    def move_to_target_queue(self) -> None:
-        self.need_to_run_target.extend(self.need_to_run_draft)
-        self.need_to_run_draft = []
-
-    # Move the sequence group from the target queue to the draft queue.
-    def move_to_draft_queue(self) -> None:
-        self.need_to_run_draft.extend(self.need_to_run_target)
-        self.need_to_run_target = []
-    
-    # def swap_draft_target_queues(self) -> None:
-    #     # One queue should be empty.
-    #     assert not self.need_to_run_draft or not self.need_to_run_target
-    #     self.need_to_run_draft, self.need_to_run_target = self.need_to_run_target, self.need_to_run_draft
->>>>>>> 2372d984
 
     def _multi_step_schedule(self) -> SpSSchedulerOutputs:
         # Blocks that need to be swaped or copied before model execution.
