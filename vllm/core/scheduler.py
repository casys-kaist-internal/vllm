import enum
import time
<<<<<<< HEAD
import torch

from typing import Dict, Iterable, List, Optional, Tuple, Union

from vllm.config import CacheConfig, SchedulerConfig, SpSConfig
from vllm.core.block_manager import AllocStatus, BlockSpaceManager
from vllm.core.policy import PolicyFactory
from vllm.logger import init_logger
from vllm.sequence import (SamplerOutput, Sequence, SequenceData, SequenceGroup,
                           SequenceGroupMetadata, SequenceStatus,
                            SequenceOutput, SequenceGroupOutput)

from vllm.model_executor.layers.sampler import modified_rejection_sample
=======
from typing import Dict, Iterable, List, Optional, Tuple, Union

from vllm.config import CacheConfig, SchedulerConfig
from vllm.core.block_manager import AllocStatus, BlockSpaceManager
from vllm.core.policy import PolicyFactory
from vllm.logger import init_logger
from vllm.sequence import (Sequence, SequenceData, SequenceGroup,
                           SequenceGroupMetadata, SequenceStatus)
>>>>>>> 0f90effc

logger = init_logger(__name__)


class PreemptionMode(enum.Enum):
    """Preemption modes.

    1. Swapping: Swap out the blocks of the preempted sequences to CPU memory
    and swap them back in when the sequences are resumed.
    2. Recomputation: Discard the blocks of the preempted sequences and
    recompute them when the sequences are resumed, treating the sequences as
    new prompts.
    """
    SWAP = enum.auto()
    RECOMPUTE = enum.auto()


class SchedulerOutputs:

    def __init__(
        self,
        scheduled_seq_groups: List[SequenceGroup],
        prompt_run: bool,
        num_batched_tokens: int,
        blocks_to_swap_in: Dict[int, int],
        blocks_to_swap_out: Dict[int, int],
        blocks_to_copy: Dict[int, List[int]],
        ignored_seq_groups: List[SequenceGroup],
    ) -> None:
        self.scheduled_seq_groups = scheduled_seq_groups
        self.prompt_run = prompt_run
        self.num_batched_tokens = num_batched_tokens
        self.blocks_to_swap_in = blocks_to_swap_in
        self.blocks_to_swap_out = blocks_to_swap_out
        self.blocks_to_copy = blocks_to_copy
        # Swap in and swap out should never happen at the same time.
        assert not (blocks_to_swap_in and blocks_to_swap_out)
        self.ignored_seq_groups = ignored_seq_groups

    def is_empty(self) -> bool:
        # NOTE: We do not consider the ignored sequence groups.
        return (not self.scheduled_seq_groups and not self.blocks_to_swap_in
                and not self.blocks_to_swap_out and not self.blocks_to_copy)


class Scheduler:

    def __init__(
        self,
        scheduler_config: SchedulerConfig,
        cache_config: CacheConfig,
        sps_config: SpSConfig = None
    ) -> None:
        self.scheduler_config = scheduler_config
        self.cache_config = cache_config
        self.sps_config = sps_config

        self.prompt_limit = min(self.scheduler_config.max_model_len,
                                self.scheduler_config.max_num_batched_tokens)

        self.prompt_limit = min(self.scheduler_config.max_model_len,
                                self.scheduler_config.max_num_batched_tokens)

        # Instantiate the scheduling policy.
        self.policy = PolicyFactory.get_policy(policy_name="fcfs")
        # Create the block space manager.
        self.block_manager = BlockSpaceManager(
            block_size=self.cache_config.block_size,
            num_gpu_blocks=self.cache_config.num_gpu_blocks,
            num_cpu_blocks=self.cache_config.num_cpu_blocks,
            sliding_window=self.cache_config.sliding_window)

        # TODO(zhuohan): Use deque instead of list for better performance.
        # Sequence groups in the WAITING state.
        self.waiting: List[SequenceGroup] = []
        # Sequence groups in the RUNNING state.
        self.running: List[SequenceGroup] = []
        # Sequence groups in the SWAPPED state.
        self.swapped: List[SequenceGroup] = []

    def add_seq_group(self, seq_group: SequenceGroup) -> None:
        # Add sequence groups to the waiting queue.
        self.waiting.append(seq_group)

    def abort_seq_group(self, request_id: Union[str, Iterable[str]]) -> None:
        if isinstance(request_id, str):
            request_id = (request_id, )
        request_ids = set(request_id)
        for state_queue in [self.waiting, self.running, self.swapped]:
            # We need to reverse the list as we are removing elements
            # from it as we iterate over it. If we don't do it,
            # indices will get messed up and we will skip over elements.
            for seq_group in reversed(state_queue):
                if seq_group.request_id in request_ids:
                    # Remove the sequence group from the state queue.
                    state_queue.remove(seq_group)
                    for seq in seq_group.get_seqs():
                        if seq.is_finished():
                            continue
                        seq.status = SequenceStatus.FINISHED_ABORTED
                        self.free_seq(seq)
                    request_ids.remove(seq_group.request_id)
                    if not request_ids:
                        return

    def has_unfinished_seqs(self) -> bool:
        return self.waiting or self.running or self.swapped

    def get_num_unfinished_seq_groups(self) -> int:
        return len(self.waiting) + len(self.running) + len(self.swapped)

    def _schedule(self) -> SchedulerOutputs:
        # Blocks that need to be swaped or copied before model execution.
        blocks_to_swap_in: Dict[int, int] = {}
        blocks_to_swap_out: Dict[int, int] = {}
        blocks_to_copy: Dict[int, List[int]] = {}

        # Fix the current time.
        now = time.monotonic()

        # Join waiting sequences if possible.
        if not self.swapped:
            ignored_seq_groups: List[SequenceGroup] = []
            scheduled: List[SequenceGroup] = []
            # The total number of sequences on the fly, including the
            # requests in the generation phase.
            num_curr_seqs = sum(seq_group.get_max_num_running_seqs()
                                for seq_group in self.running)
            seq_lens: List[int] = []

            # Optimization: We do not sort the waiting queue since the preempted
            # sequence groups are added to the front and the new sequence groups
            # are added to the back.
            while self.waiting:
                seq_group = self.waiting[0]

                assert seq_group.num_seqs() == 1, (
                    "Waiting sequence group should have only one prompt "
                    "sequence.")
                num_prompt_tokens = seq_group.get_seqs()[0].get_len()
                if num_prompt_tokens > self.prompt_limit:
                    logger.warning(
                        f"Input prompt ({num_prompt_tokens} tokens) is too long"
                        f" and exceeds limit of {self.prompt_limit}")
                    for seq in seq_group.get_seqs():
                        seq.status = SequenceStatus.FINISHED_IGNORED
                    ignored_seq_groups.append(seq_group)
                    self.waiting.pop(0)
                    continue

                # If the sequence group cannot be allocated, stop.
                can_allocate = self.block_manager.can_allocate(seq_group)
                if can_allocate == AllocStatus.LATER:
                    break
                elif can_allocate == AllocStatus.NEVER:
                    logger.warning(
                        f"Input prompt ({num_prompt_tokens} tokens) is too long"
                        f" and exceeds the capacity of block_manager")
                    for seq in seq_group.get_seqs():
                        seq.status = SequenceStatus.FINISHED_IGNORED
                    ignored_seq_groups.append(seq_group)
                    self.waiting.pop(0)
                    continue

                # If the number of batched tokens exceeds the limit, stop.
                new_seq_lens = seq_lens + [num_prompt_tokens]
                num_batched_tokens = len(new_seq_lens) * max(new_seq_lens)
                if (num_batched_tokens >
                        self.scheduler_config.max_num_batched_tokens):
                    break

                # The total number of sequences in the RUNNING state should not
                # exceed the maximum number of sequences.
                num_new_seqs = seq_group.get_max_num_running_seqs()
                if (num_curr_seqs + num_new_seqs >
                        self.scheduler_config.max_num_seqs):
                    break

                num_paddings = num_batched_tokens - sum(new_seq_lens)
                if num_paddings > self.scheduler_config.max_paddings:
                    break
                seq_lens = new_seq_lens

                seq_group = self.waiting.pop(0)
                self._allocate(seq_group)
                self.running.append(seq_group)
                num_curr_seqs += num_new_seqs
                scheduled.append(seq_group)

            if scheduled or ignored_seq_groups:
                scheduler_outputs = SchedulerOutputs(
                    scheduled_seq_groups=scheduled,
                    prompt_run=True,
                    num_batched_tokens=len(seq_lens) *
                    max(seq_lens) if seq_lens else 0,
                    blocks_to_swap_in=blocks_to_swap_in,
                    blocks_to_swap_out=blocks_to_swap_out,
                    blocks_to_copy=blocks_to_copy,
                    ignored_seq_groups=ignored_seq_groups,
                )
                return scheduler_outputs

        # NOTE(woosuk): Preemption happens only when there is no available slot
        # to keep all the sequence groups in the RUNNING state.
        # In this case, the policy is responsible for deciding which sequence
        # groups to preempt.
        self.running = self.policy.sort_by_priority(now, self.running)

        # Reserve new token slots for the running sequence groups.
        running: List[SequenceGroup] = []
        preempted: List[SequenceGroup] = []
        while self.running:
            seq_group = self.running.pop(0)
            while not self.block_manager.can_append_slot(seq_group):
                if self.running:
                    # Preempt the lowest-priority sequence groups.
                    victim_seq_group = self.running.pop(-1)
                    self._preempt(victim_seq_group, blocks_to_swap_out)
                    preempted.append(victim_seq_group)
                else:
                    # No other sequence groups can be preempted.
                    # Preempt the current sequence group.
                    self._preempt(seq_group, blocks_to_swap_out)
                    preempted.append(seq_group)
                    break
            else:
                # Append new slots to the sequence group.
                self._append_slot(seq_group, blocks_to_copy)
                running.append(seq_group)
        self.running = running

        # Swap in the sequence groups in the SWAPPED state if possible.
        self.swapped = self.policy.sort_by_priority(now, self.swapped)
        if not preempted:
            num_curr_seqs = sum(seq_group.get_max_num_running_seqs()
                                for seq_group in self.running)

            while self.swapped:
                seq_group = self.swapped[0]
                # If the sequence group cannot be swapped in, stop.
                if not self.block_manager.can_swap_in(seq_group):
                    break
<<<<<<< HEAD

                # The total number of sequences in the RUNNING state should not
                # exceed the maximum number of sequences.
                num_new_seqs = seq_group.get_max_num_running_seqs()
                if (num_curr_seqs + num_new_seqs >
                        self.scheduler_config.max_num_seqs):
                    break

                seq_group = self.swapped.pop(0)
                self._swap_in(seq_group, blocks_to_swap_in)
                self._append_slot(seq_group, blocks_to_copy)
                num_curr_seqs += num_new_seqs
                self.running.append(seq_group)

        # Each sequence in the generation phase only takes one token slot.
        # Therefore, the number of batched tokens is equal to the number of
        # sequences in the RUNNING state.
        num_batched_tokens = sum(
            seq_group.num_seqs(status=SequenceStatus.RUNNING)
            for seq_group in self.running)

        scheduler_outputs = SchedulerOutputs(
            scheduled_seq_groups=self.running,
            prompt_run=False,
            num_batched_tokens=num_batched_tokens,
            blocks_to_swap_in=blocks_to_swap_in,
            blocks_to_swap_out=blocks_to_swap_out,
            blocks_to_copy=blocks_to_copy,
            ignored_seq_groups=[],
        )
        return scheduler_outputs

    def schedule(self) -> Tuple[List[SequenceGroupMetadata], SchedulerOutputs]:
        # Schedule sequence groups.
        # This function call changes the internal states of the scheduler
        # such as self.running, self.swapped, and self.waiting.
        scheduler_outputs = self._schedule()

        # Create input data structures.
        seq_group_metadata_list: List[SequenceGroupMetadata] = []
        for seq_group in scheduler_outputs.scheduled_seq_groups:
            seq_data: Dict[int, SequenceData] = {}
            block_tables: Dict[int, List[int]] = {}
            for seq in seq_group.get_seqs(status=SequenceStatus.RUNNING):
                seq_id = seq.seq_id
                seq_data[seq_id] = seq.data
                block_tables[seq_id] = self.block_manager.get_block_table(seq)

            seq_group_metadata = SequenceGroupMetadata(
                request_id=seq_group.request_id,
                is_prompt=scheduler_outputs.prompt_run,
                seq_data=seq_data,
                sampling_params=seq_group.sampling_params,
                block_tables=block_tables,
            )
            seq_group_metadata_list.append(seq_group_metadata)
        return seq_group_metadata_list, scheduler_outputs
    
    def _sps_schedule(self, draft_size) -> SchedulerOutputs:
        # Blocks that need to be swaped or copied before model execution.
        blocks_to_swap_in: Dict[int, int] = {}
        blocks_to_swap_out: Dict[int, int] = {}
        blocks_to_copy: Dict[int, List[int]] = {}

        # Fix the current time.
        now = time.time()

        # Join waiting sequences if possible.
        if not self.swapped:
            ignored_seq_groups: List[SequenceGroup] = []
            scheduled: List[SequenceGroup] = []
            # The total number of sequences on the fly, including the
            # requests in the generation phase.
            num_curr_seqs = sum(seq_group.get_max_num_running_seqs()
                                for seq_group in self.running)
            seq_lens: List[int] = []

            # Optimization: We do not sort the waiting queue since the preempted
            # sequence groups are added to the front and the new sequence groups
            # are added to the back.
            while self.waiting:
                seq_group = self.waiting[0]

                assert seq_group.num_seqs() == 1, (
                    "Waiting sequence group should have only one prompt "
                    "sequence.")
                num_prompt_tokens = seq_group.get_seqs()[0].get_len()
                if num_prompt_tokens > self.prompt_limit:
                    logger.warning(
                        f"Input prompt ({num_prompt_tokens} tokens) is too long"
                        f" and exceeds limit of {self.prompt_limit}")
                    for seq in seq_group.get_seqs():
                        seq.status = SequenceStatus.FINISHED_IGNORED
                    ignored_seq_groups.append(seq_group)
                    self.waiting.pop(0)
                    continue

                # If the sequence group cannot be allocated, stop.
                can_allocate = self.block_manager.can_allocate(seq_group)
                if can_allocate == AllocStatus.LATER:
                    break
                elif can_allocate == AllocStatus.NEVER:
                    logger.warning(
                        f"Input prompt ({num_prompt_tokens} tokens) is too long"
                        f" and exceeds the capacity of block_manager")
                    for seq in seq_group.get_seqs():
                        seq.status = SequenceStatus.FINISHED_IGNORED
                    ignored_seq_groups.append(seq_group)
                    self.waiting.pop(0)
                    continue

                # If the number of batched tokens exceeds the limit, stop.
                new_seq_lens = seq_lens + [num_prompt_tokens]
                num_batched_tokens = len(new_seq_lens) * max(new_seq_lens)
                if (num_batched_tokens >
                        self.scheduler_config.max_num_batched_tokens):
                    break

                # The total number of sequences in the RUNNING state should not
                # exceed the maximum number of sequences.
                num_new_seqs = seq_group.get_max_num_running_seqs()
                if (num_curr_seqs + num_new_seqs >
                        self.scheduler_config.max_num_seqs):
                    break

                num_paddings = num_batched_tokens - sum(new_seq_lens)
                if num_paddings > self.scheduler_config.max_paddings:
                    break
                seq_lens = new_seq_lens

                seq_group = self.waiting.pop(0)
                self._allocate(seq_group)
                self.running.append(seq_group)
                num_curr_seqs += num_new_seqs
                scheduled.append(seq_group)

            if scheduled or ignored_seq_groups:
                scheduler_outputs = SchedulerOutputs(
                    scheduled_seq_groups=scheduled,
                    prompt_run=True,
                    num_batched_tokens=len(seq_lens) *
                    max(seq_lens) if seq_lens else 0,
                    blocks_to_swap_in=blocks_to_swap_in,
                    blocks_to_swap_out=blocks_to_swap_out,
                    blocks_to_copy=blocks_to_copy,
                    ignored_seq_groups=ignored_seq_groups,
                )
                return scheduler_outputs

        # NOTE(woosuk): Preemption happens only when there is no available slot
        # to keep all the sequence groups in the RUNNING state.
        # In this case, the policy is responsible for deciding which sequence
        # groups to preempt.
        self.running = self.policy.sort_by_priority(now, self.running)

        # Reserve new token slots for the running sequence groups.
        running: List[SequenceGroup] = []
        preempted: List[SequenceGroup] = []
        while self.running:
            seq_group = self.running.pop(0)
            while not self.block_manager.can_append_slots(seq_group, draft_size):
                if self.running:
                    # Preempt the lowest-priority sequence groups.
                    victim_seq_group = self.running.pop(-1)
                    self._preempt(victim_seq_group, blocks_to_swap_out)
                    preempted.append(victim_seq_group)
                else:
                    # No other sequence groups can be preempted.
                    # Preempt the current sequence group.
                    self._preempt(seq_group, blocks_to_swap_out)
                    preempted.append(seq_group)
                    break
            else:
                # Append new slots to the sequence group.
                self._append_slots(seq_group, draft_size, blocks_to_copy)
                running.append(seq_group)
        self.running = running

        # Swap in the sequence groups in the SWAPPED state if possible.
        self.swapped = self.policy.sort_by_priority(now, self.swapped)
        while self.swapped and not blocks_to_swap_out:
            seq_group = self.swapped[0]
            # If the sequence group has been preempted in this step, stop.
            if seq_group in preempted:
                break
            # If the sequence group cannot be swapped in, stop.
            if not self.block_manager.can_swap_in(seq_group):
                break

            # The total number of sequences in the RUNNING state should not
            # exceed the maximum number of sequences.
            num_new_seqs = seq_group.num_seqs(status=SequenceStatus.SWAPPED)
            num_curr_seqs = sum(
                seq_group.num_seqs(status=SequenceStatus.RUNNING)
                for seq_group in self.running)
            if (num_curr_seqs + num_new_seqs >
                    self.scheduler_config.max_num_seqs):
                break

            seq_group = self.swapped.pop(0)
            self._swap_in(seq_group, blocks_to_swap_in)
            self._append_slots(seq_group, draft_size, blocks_to_copy)
            self.running.append(seq_group)
=======
>>>>>>> 0f90effc

                # The total number of sequences in the RUNNING state should not
                # exceed the maximum number of sequences.
                num_new_seqs = seq_group.get_max_num_running_seqs()
                if (num_curr_seqs + num_new_seqs >
                        self.scheduler_config.max_num_seqs):
                    break

                seq_group = self.swapped.pop(0)
                self._swap_in(seq_group, blocks_to_swap_in)
                self._append_slot(seq_group, blocks_to_copy)
                num_curr_seqs += num_new_seqs
                self.running.append(seq_group)

        # Each sequence in the generation phase only takes one token slot.
        # Therefore, the number of batched tokens is equal to the number of
        # sequences in the RUNNING state.
        num_batched_tokens = sum(
            seq_group.num_seqs(status=SequenceStatus.RUNNING)
            for seq_group in self.running)

        scheduler_outputs = SchedulerOutputs(
            scheduled_seq_groups=self.running,
            prompt_run=False,
            num_batched_tokens=num_batched_tokens,
            blocks_to_swap_in=blocks_to_swap_in,
            blocks_to_swap_out=blocks_to_swap_out,
            blocks_to_copy=blocks_to_copy,
            ignored_seq_groups=[],
        )
        return scheduler_outputs

    def sps_schedule(
            self,
            draft_size: int
    ) -> Tuple[List[SequenceGroupMetadata], SchedulerOutputs]:
        # Schedule sequence groups.
        # This function call changes the internal states of the scheduler
        # such as self.running, self.swapped, and self.waiting.
        scheduler_outputs = self._sps_schedule(draft_size)

        # Create input data structures.
        seq_group_metadata_list: List[SequenceGroupMetadata] = []
        for seq_group in scheduler_outputs.scheduled_seq_groups:
            seq_data: Dict[int, SequenceData] = {}
            block_tables: Dict[int, List[int]] = {}
            for seq in seq_group.get_seqs(status=SequenceStatus.RUNNING):
                seq_id = seq.seq_id
                seq_data[seq_id] = seq.data
                block_tables[seq_id] = self.block_manager.get_block_table(seq)

            seq_group_metadata = SequenceGroupMetadata(
                request_id=seq_group.request_id,
                is_prompt=scheduler_outputs.prompt_run,
                seq_data=seq_data,
                sampling_params=seq_group.sampling_params,
                block_tables=block_tables,
            )
            seq_group_metadata_list.append(seq_group_metadata)
        return seq_group_metadata_list, scheduler_outputs

<<<<<<< HEAD
    def draft_update(
        self,
        sample_output : SamplerOutput, # List[SequenceGroupOutput]
        scheduler_output : SchedulerOutputs,
    ) -> List[SequenceGroup]:
        scheduled: List[SequenceGroup] = []
        draft_seq_output : Dict[int, SequenceOutput] # 기존 seq_outputs 역할

        scheduler_seq_groups = scheduler_output.scheduled_seq_groups ## List[SequenceGroup]
        for seq_group, output in zip(scheduler_seq_groups, sample_output): # SequenceGroup, SequenceGroupOutput
            if seq_group in self.running:
                for seq in seq_group.get_seqs(status=SequenceStatus.RUNNING):
                        scheduled.append(seq_group)
                        draft_seq_output[seq.seq_id] = output[seq.seq_id] # SequenceOutput
                        break
        

        # Update the scheduled sequences and free blocks.
        for seq_group in scheduled:
            # Process beam search results before processing the new tokens.
            for seq in seq_group.get_seqs(status=SequenceStatus.RUNNING):
                output = draft_seq_output[seq.seq_id]
                if seq.seq_id != output.parent_seq_id:
                    # The sequence is a fork of the parent sequence (beam
                    # search). Free the current sequence.
                    self.block_manager.free(seq)
                    # Fork the parent sequence.
                    parent_seq = seq_group.find(output.parent_seq_id)
                    parent_seq.fork(seq)
                    self.block_manager.fork(parent_seq, seq)

            # Process the new tokens.
            for seq in seq_group.get_seqs(status=SequenceStatus.RUNNING):
                # Append a new token to the sequence.
                output = draft_seq_output[seq.seq_id]
                seq.append_draft_token_id(output.output_token, output.logprobs)

        return scheduled, draft_seq_output
    
    def target_update(
        self,
        draft_output_list: List[Dict[int, SequenceOutput]],
        target_output: SamplerOutput, #List[SequenceGroupOutput]
        scheduler_output : SchedulerOutputs,
    ) -> List[SequenceGroup]:
        scheduled: List[SequenceGroup] = []
        outputs : Dict[int, SequenceOutput] # 기존 seq_outputs 역할

        scheduler_seq_groups = scheduler_output.scheduled_seq_groups ## List[SequenceGroup]
        for seq_group, output in zip(scheduler_seq_groups, target_output): # SequenceGroup, SequenceGroupOutput
            if seq_group in self.running:
                for seq in seq_group.get_seqs(status=SequenceStatus.RUNNING):
                        scheduled.append(seq_group)
                        outputs[seq.seq_id] = output[seq.seq_id] # SequenceOutput
                        break

        # Verify and rollback
        for seq_group in scheduled:
            for seq in seq_group.get_seqs(status=SequenceStatus.RUNNING):
                accept_cnt = 0
                for i, draft_output in enumerate(draft_output_list):
                    draft_seq_output = draft_output[seq.seq_id]
                    token_id = draft_seq_output.output_token
                    draft_prob = draft_seq_output.probs[token_id]
                    target_prob = target_output[seq.seq_id].probs[i][token_id]
                    r = torch.rand(1, device=draft_prob.device)

                    if r < torch.min(torch.tensor([1], device=draft_prob.device), target_prob / draft_prob):
                        # accept
                        accept_cnt += 1
                    else:
                        # reject
                        resample_token_id, resample_logprobs = modified_rejection_sample(target_output[seq.seq_id].probs[i],
                                                                                         draft_seq_output.probs, seq_group.sampling_params)
                        break

                seq.accept_draft_tokens(accept_cnt)
                # print("! accept_cnt", accept_cnt)

                if accept_cnt != self.sps_config.draft_size:
                    seq.append_token_id(resample_token_id, resample_logprobs)
                # else:
                #     # all accepted so sample additional token
                #     seq.append_token_id(
                #         target_output[seq.seq_id].output_token, target_output[seq.seq_id].logprobs)

                #     # Need to run draft model to cache kv for the additional token sampled by target model.

        return scheduled

    def fork_seq(self, parent_seq: Sequence, child_seq: Sequence) -> None:
        self.block_manager.fork(parent_seq, child_seq)

=======
    def fork_seq(self, parent_seq: Sequence, child_seq: Sequence) -> None:
        self.block_manager.fork(parent_seq, child_seq)

>>>>>>> 0f90effc
    def free_seq(self, seq: Sequence) -> None:
        self.block_manager.free(seq)

    def free_finished_seq_groups(self) -> None:
        self.running = [
            seq_group for seq_group in self.running
            if not seq_group.is_finished()
        ]

    def _allocate(self, seq_group: SequenceGroup) -> None:
        self.block_manager.allocate(seq_group)
        for seq in seq_group.get_seqs():
            seq.status = SequenceStatus.RUNNING

    def _append_slot(
        self,
        seq_group: SequenceGroup,
        blocks_to_copy: Dict[int, List[int]],
    ) -> None:
        for seq in seq_group.get_seqs(status=SequenceStatus.RUNNING):
            ret = self.block_manager.append_slot(seq)
            if ret is not None:
                src_block, dst_block = ret
                if src_block in blocks_to_copy:
                    blocks_to_copy[src_block].append(dst_block)
                else:
                    blocks_to_copy[src_block] = [dst_block]

    def _append_slots(
        self,
        seq_group: SequenceGroup,
        draft_size: int,
        blocks_to_copy: Dict[int, List[int]],
    ) -> None:
        for seq in seq_group.get_seqs(status=SequenceStatus.RUNNING):
            ret = self.block_manager.append_slots(seq, draft_size)
            if ret is not None:
                src_block, dst_block = ret
                if src_block in blocks_to_copy:
                    blocks_to_copy[src_block].append(dst_block)
                else:
                    blocks_to_copy[src_block] = [dst_block]

    def _preempt(
        self,
        seq_group: SequenceGroup,
        blocks_to_swap_out: Dict[int, int],
        preemption_mode: Optional[PreemptionMode] = None,
    ) -> None:
        # If preemption mode is not specified, we determine the mode as follows:
        # We use recomputation by default since it incurs lower overhead than
        # swapping. However, when the sequence group has multiple sequences
        # (e.g., beam search), recomputation is not currently supported. In
        # such a case, we use swapping instead.
        # FIXME(woosuk): This makes our scheduling policy a bit bizarre.
        # As swapped sequences are prioritized over waiting sequences,
        # sequence groups with multiple sequences are implicitly prioritized
        # over sequence groups with a single sequence.
        # TODO(woosuk): Support recomputation for sequence groups with multiple
        # sequences. This may require a more sophisticated CUDA kernel.
        if preemption_mode is None:
            if seq_group.get_max_num_running_seqs() == 1:
                preemption_mode = PreemptionMode.RECOMPUTE
            else:
                preemption_mode = PreemptionMode.SWAP
        if preemption_mode == PreemptionMode.RECOMPUTE:
            self._preempt_by_recompute(seq_group)
        elif preemption_mode == PreemptionMode.SWAP:
            self._preempt_by_swap(seq_group, blocks_to_swap_out)
        else:
            raise AssertionError("Invalid preemption mode.")

    def _preempt_by_recompute(
        self,
        seq_group: SequenceGroup,
    ) -> None:
        seqs = seq_group.get_seqs(status=SequenceStatus.RUNNING)
        assert len(seqs) == 1
        for seq in seqs:
            seq.status = SequenceStatus.WAITING
            self.block_manager.free(seq)
        # NOTE: For FCFS, we insert the preempted sequence group to the front
        # of the waiting queue.
        self.waiting.insert(0, seq_group)

    def _preempt_by_swap(
        self,
        seq_group: SequenceGroup,
        blocks_to_swap_out: Dict[int, int],
    ) -> None:
        self._swap_out(seq_group, blocks_to_swap_out)
        self.swapped.append(seq_group)

    def _swap_in(
        self,
        seq_group: SequenceGroup,
        blocks_to_swap_in: Dict[int, int],
    ) -> None:
        mapping = self.block_manager.swap_in(seq_group)
        blocks_to_swap_in.update(mapping)
        for seq in seq_group.get_seqs(status=SequenceStatus.SWAPPED):
            seq.status = SequenceStatus.RUNNING

    def _swap_out(
        self,
        seq_group: SequenceGroup,
        blocks_to_swap_out: Dict[int, int],
    ) -> None:
        if not self.block_manager.can_swap_out(seq_group):
            # FIXME(woosuk): Abort the sequence group instead of aborting the
            # entire engine.
            raise RuntimeError(
                "Aborted due to the lack of CPU swap space. Please increase "
                "the swap space to avoid this error.")
        mapping = self.block_manager.swap_out(seq_group)
        blocks_to_swap_out.update(mapping)
        for seq in seq_group.get_seqs(status=SequenceStatus.RUNNING):
            seq.status = SequenceStatus.SWAPPED<|MERGE_RESOLUTION|>--- conflicted
+++ resolved
@@ -1,29 +1,15 @@
 import enum
 import time
-<<<<<<< HEAD
-import torch
-
 from typing import Dict, Iterable, List, Optional, Tuple, Union
 
 from vllm.config import CacheConfig, SchedulerConfig, SpSConfig
-from vllm.core.block_manager import AllocStatus, BlockSpaceManager
-from vllm.core.policy import PolicyFactory
-from vllm.logger import init_logger
-from vllm.sequence import (SamplerOutput, Sequence, SequenceData, SequenceGroup,
-                           SequenceGroupMetadata, SequenceStatus,
-                            SequenceOutput, SequenceGroupOutput)
-
-from vllm.model_executor.layers.sampler import modified_rejection_sample
-=======
-from typing import Dict, Iterable, List, Optional, Tuple, Union
-
-from vllm.config import CacheConfig, SchedulerConfig
 from vllm.core.block_manager import AllocStatus, BlockSpaceManager
 from vllm.core.policy import PolicyFactory
 from vllm.logger import init_logger
 from vllm.sequence import (Sequence, SequenceData, SequenceGroup,
                            SequenceGroupMetadata, SequenceStatus)
->>>>>>> 0f90effc
+
+from vllm.model_executor.layers.sampler import modified_rejection_sample
 
 logger = init_logger(__name__)
 
@@ -80,9 +66,6 @@
         self.scheduler_config = scheduler_config
         self.cache_config = cache_config
         self.sps_config = sps_config
-
-        self.prompt_limit = min(self.scheduler_config.max_model_len,
-                                self.scheduler_config.max_num_batched_tokens)
 
         self.prompt_limit = min(self.scheduler_config.max_model_len,
                                 self.scheduler_config.max_num_batched_tokens)
@@ -266,7 +249,6 @@
                 # If the sequence group cannot be swapped in, stop.
                 if not self.block_manager.can_swap_in(seq_group):
                     break
-<<<<<<< HEAD
 
                 # The total number of sequences in the RUNNING state should not
                 # exceed the maximum number of sequences.
@@ -275,11 +257,10 @@
                         self.scheduler_config.max_num_seqs):
                     break
 
-                seq_group = self.swapped.pop(0)
-                self._swap_in(seq_group, blocks_to_swap_in)
-                self._append_slot(seq_group, blocks_to_copy)
-                num_curr_seqs += num_new_seqs
-                self.running.append(seq_group)
+            seq_group = self.swapped.pop(0)
+            self._swap_in(seq_group, blocks_to_swap_in)
+            self._append_slot(seq_group, blocks_to_copy)
+            self.running.append(seq_group)
 
         # Each sequence in the generation phase only takes one token slot.
         # Therefore, the number of batched tokens is equal to the number of
@@ -324,7 +305,7 @@
             )
             seq_group_metadata_list.append(seq_group_metadata)
         return seq_group_metadata_list, scheduler_outputs
-    
+
     def _sps_schedule(self, draft_size) -> SchedulerOutputs:
         # Blocks that need to be swaped or copied before model execution.
         blocks_to_swap_in: Dict[int, int] = {}
@@ -447,31 +428,15 @@
 
         # Swap in the sequence groups in the SWAPPED state if possible.
         self.swapped = self.policy.sort_by_priority(now, self.swapped)
-        while self.swapped and not blocks_to_swap_out:
-            seq_group = self.swapped[0]
-            # If the sequence group has been preempted in this step, stop.
-            if seq_group in preempted:
-                break
-            # If the sequence group cannot be swapped in, stop.
-            if not self.block_manager.can_swap_in(seq_group):
-                break
-
-            # The total number of sequences in the RUNNING state should not
-            # exceed the maximum number of sequences.
-            num_new_seqs = seq_group.num_seqs(status=SequenceStatus.SWAPPED)
-            num_curr_seqs = sum(
-                seq_group.num_seqs(status=SequenceStatus.RUNNING)
-                for seq_group in self.running)
-            if (num_curr_seqs + num_new_seqs >
-                    self.scheduler_config.max_num_seqs):
-                break
-
-            seq_group = self.swapped.pop(0)
-            self._swap_in(seq_group, blocks_to_swap_in)
-            self._append_slots(seq_group, draft_size, blocks_to_copy)
-            self.running.append(seq_group)
-=======
->>>>>>> 0f90effc
+        if not preempted:
+            num_curr_seqs = sum(seq_group.get_max_num_running_seqs()
+                                for seq_group in self.running)
+
+            while self.swapped:
+                seq_group = self.swapped[0]
+                # If the sequence group cannot be swapped in, stop.
+                if not self.block_manager.can_swap_in(seq_group):
+                    break
 
                 # The total number of sequences in the RUNNING state should not
                 # exceed the maximum number of sequences.
@@ -480,11 +445,10 @@
                         self.scheduler_config.max_num_seqs):
                     break
 
-                seq_group = self.swapped.pop(0)
-                self._swap_in(seq_group, blocks_to_swap_in)
-                self._append_slot(seq_group, blocks_to_copy)
-                num_curr_seqs += num_new_seqs
-                self.running.append(seq_group)
+            seq_group = self.swapped.pop(0)
+            self._swap_in(seq_group, blocks_to_swap_in)
+            self._append_slot(seq_group, blocks_to_copy)
+            self.running.append(seq_group)
 
         # Each sequence in the generation phase only takes one token slot.
         # Therefore, the number of batched tokens is equal to the number of
@@ -533,23 +497,24 @@
             seq_group_metadata_list.append(seq_group_metadata)
         return seq_group_metadata_list, scheduler_outputs
 
-<<<<<<< HEAD
     def draft_update(
         self,
-        sample_output : SamplerOutput, # List[SequenceGroupOutput]
-        scheduler_output : SchedulerOutputs,
+        sample_output: SamplerOutput,  # List[SequenceGroupOutput]
+        scheduler_output: SchedulerOutputs,
     ) -> List[SequenceGroup]:
         scheduled: List[SequenceGroup] = []
-        draft_seq_output : Dict[int, SequenceOutput] # 기존 seq_outputs 역할
-
-        scheduler_seq_groups = scheduler_output.scheduled_seq_groups ## List[SequenceGroup]
-        for seq_group, output in zip(scheduler_seq_groups, sample_output): # SequenceGroup, SequenceGroupOutput
+        draft_seq_output: Dict[int, SequenceOutput]  # 기존 seq_outputs 역할
+
+        # List[SequenceGroup]
+        scheduler_seq_groups = scheduler_output.scheduled_seq_groups
+        # SequenceGroup, SequenceGroupOutput
+        for seq_group, output in zip(scheduler_seq_groups, sample_output):
             if seq_group in self.running:
                 for seq in seq_group.get_seqs(status=SequenceStatus.RUNNING):
-                        scheduled.append(seq_group)
-                        draft_seq_output[seq.seq_id] = output[seq.seq_id] # SequenceOutput
-                        break
-        
+                    scheduled.append(seq_group)
+                    # SequenceOutput
+                    draft_seq_output[seq.seq_id] = output[seq.seq_id]
+                    break
 
         # Update the scheduled sequences and free blocks.
         for seq_group in scheduled:
@@ -572,23 +537,25 @@
                 seq.append_draft_token_id(output.output_token, output.logprobs)
 
         return scheduled, draft_seq_output
-    
+
     def target_update(
         self,
         draft_output_list: List[Dict[int, SequenceOutput]],
-        target_output: SamplerOutput, #List[SequenceGroupOutput]
-        scheduler_output : SchedulerOutputs,
+        target_output: SamplerOutput,  # List[SequenceGroupOutput]
+        scheduler_output: SchedulerOutputs,
     ) -> List[SequenceGroup]:
         scheduled: List[SequenceGroup] = []
-        outputs : Dict[int, SequenceOutput] # 기존 seq_outputs 역할
-
-        scheduler_seq_groups = scheduler_output.scheduled_seq_groups ## List[SequenceGroup]
-        for seq_group, output in zip(scheduler_seq_groups, target_output): # SequenceGroup, SequenceGroupOutput
+        outputs: Dict[int, SequenceOutput]  # 기존 seq_outputs 역할
+
+        # List[SequenceGroup]
+        scheduler_seq_groups = scheduler_output.scheduled_seq_groups
+        # SequenceGroup, SequenceGroupOutput
+        for seq_group, output in zip(scheduler_seq_groups, target_output):
             if seq_group in self.running:
                 for seq in seq_group.get_seqs(status=SequenceStatus.RUNNING):
-                        scheduled.append(seq_group)
-                        outputs[seq.seq_id] = output[seq.seq_id] # SequenceOutput
-                        break
+                    scheduled.append(seq_group)
+                    outputs[seq.seq_id] = output[seq.seq_id]  # SequenceOutput
+                    break
 
         # Verify and rollback
         for seq_group in scheduled:
@@ -624,14 +591,6 @@
 
         return scheduled
 
-    def fork_seq(self, parent_seq: Sequence, child_seq: Sequence) -> None:
-        self.block_manager.fork(parent_seq, child_seq)
-
-=======
-    def fork_seq(self, parent_seq: Sequence, child_seq: Sequence) -> None:
-        self.block_manager.fork(parent_seq, child_seq)
-
->>>>>>> 0f90effc
     def free_seq(self, seq: Sequence) -> None:
         self.block_manager.free(seq)
 
