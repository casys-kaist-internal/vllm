"""Sequence and its related classes."""
import copy
import enum
from typing import Dict, List, Optional, Union

import torch
from vllm.block import LogicalTokenBlock
from vllm.sampling_params import SamplingParams

import numpy as np
import scipy.stats
from sklearn.metrics import mean_squared_error, mean_absolute_error, r2_score       # type: ignore

PromptLogprobs = List[Optional[Dict[int, float]]]
SampleLogprobs = List[Dict[int, float]]


class SpSStage(enum.Enum):
    """The stage of the speculative sampling process"""
    PROMPT = enum.auto()
    DRAFT_DECODE = enum.auto()
    TARGET_DECODE = enum.auto()


class SequenceStatus(enum.Enum):
    """Status of a sequence."""
    WAITING = enum.auto()
    RUNNING = enum.auto()
    SWAPPED = enum.auto()
    FINISHED_STOPPED = enum.auto()
    FINISHED_LENGTH_CAPPED = enum.auto()
    FINISHED_ABORTED = enum.auto()
    FINISHED_IGNORED = enum.auto()

    # SpS related status
    SPS_ALL_ACCEPT = enum.auto()

    @staticmethod
    def is_finished(status: "SequenceStatus") -> bool:
        return status in [
            SequenceStatus.FINISHED_STOPPED,
            SequenceStatus.FINISHED_LENGTH_CAPPED,
            SequenceStatus.FINISHED_ABORTED,
            SequenceStatus.FINISHED_IGNORED,
        ]

    @staticmethod
    def get_finished_reason(status: "SequenceStatus") -> Union[str, None]:
        if status == SequenceStatus.FINISHED_STOPPED:
            finish_reason = "stop"
        elif status == SequenceStatus.FINISHED_LENGTH_CAPPED:
            finish_reason = "length"
        elif status == SequenceStatus.FINISHED_ABORTED:
            finish_reason = "abort"
        elif status == SequenceStatus.FINISHED_IGNORED:
            # The ignored sequences are the sequences whose prompt lengths
            # are longer than the model's length cap. Therefore, the stop
            # reason should also be "length" as in OpenAI API.
            finish_reason = "length"
        else:
            finish_reason = None
        return finish_reason


class SequenceData:
    """Data associated with a sequence.


    Args:
        prompt_token_ids: The token IDs of the prompt.

    Attributes:
        prompt_token_ids: The token IDs of the prompt.
        output_token_ids: The token IDs of the output.
        cumulative_logprob: The cumulative log probability of the output.
    """

    def __init__(
        self,
        prompt_token_ids: List[int],
    ) -> None:
        self.prompt_token_ids = prompt_token_ids
        self.output_token_ids: List[int] = []
        self.cumulative_logprob = 0.0
        # number of tokens that cached with draft KV
        self.draft_cache_cnt = 0
        self.draft_token_ids: List[int] = []
        self.draft_logprobs: List[float] = []
        self.draft_probs: List[torch.Tensor] = []

    def append_token_id(self, token_id: int, logprob: float) -> None:
        self.output_token_ids.append(token_id)
        self.cumulative_logprob += logprob

    def get_len(self) -> int:
        return len(self.output_token_ids) + len(self.prompt_token_ids)

    def get_prompt_len(self) -> int:
        return len(self.prompt_token_ids)

    def get_output_len(self) -> int:
        return len(self.output_token_ids)

    def get_token_ids(self) -> List[int]:
        return self.prompt_token_ids + self.output_token_ids

    def get_last_token_id(self) -> int:
        if not self.output_token_ids:
            return self.prompt_token_ids[-1]
        return self.output_token_ids[-1]

    # SpS related methods start
    def get_last_nth_token_id(self, idx) -> int:
        if not self.output_token_ids:
            return self.prompt_token_ids[idx]
        return self.output_token_ids[idx]

    def get_last_draft_token_id(self) -> int:
        if not self.draft_token_ids:
            return self.get_last_token_id()
        return self.draft_token_ids[-1]

    def get_uncached_draft_token_ids(self) -> List[int]:
        all_tokens_including_draft = self.get_token_ids() + self.get_draft_token_ids()
        uncached_draft_token_ids = all_tokens_including_draft[self.draft_cache_cnt:]

        # NOTE: draft_cache_cnt is updated here
        self.draft_cache_cnt += len(uncached_draft_token_ids)

        return uncached_draft_token_ids

    def get_uncached_draft_len(self) -> int:
        all_tokens_including_draft_cnt = len(self.get_token_ids()) + len(self.get_draft_token_ids())
        uncached_draft_len = all_tokens_including_draft_cnt - self.draft_cache_cnt

        return uncached_draft_len

    def get_draft_cache_cnt(self) -> int:
        return self.draft_cache_cnt

    def append_draft_token_id(self, token_id: int, logprobs: float, probs: torch.Tensor) -> None:
        self.draft_token_ids.append(token_id)
        self.draft_logprobs.append(logprobs)
        self.draft_probs.append(probs)

    def accept_draft_tokens(self, accept_cnt: int) -> None:
        for i in range(accept_cnt):
            self.append_token_id(
                self.draft_token_ids[i], self.draft_logprobs[i])
        
        self.draft_cache_cnt = self.get_len() - 1

        self.draft_token_ids.clear()
        self.draft_logprobs.clear()
        self.draft_probs.clear()

    def get_draft_len(self) -> int:
        return len(self.draft_token_ids)

    def get_draft_token_ids(self) -> List[int]:
        return self.draft_token_ids

    def get_draft_probs(self) -> List[torch.Tensor]:
        return self.draft_probs

    def get_draft_prob_for_tokens(self) -> List[float]:
        result = []
        for i, draft_token_id in enumerate(self.draft_token_ids):
            result.append(self.draft_probs[i][draft_token_id].item())

        return result

    def get_last_draft_token_id(self) -> int:
        if len(self.draft_token_ids) == 0:
            return self.get_last_token_id()

        return self.draft_token_ids[-1]
    # SpS related methods end

    def __repr__(self) -> str:
        return (f"SequenceData("
                f"prompt_token_ids={self.prompt_token_ids}, "
                f"output_token_ids={self.output_token_ids}, "
                f"cumulative_logprob={self.cumulative_logprob}), "
                f"draft_token_ids={self.draft_token_ids}, "
                f"draft_cumulative_logprobs={self.draft_logprobs}")


class Sequence:
    """Stores the data, status, and block information of a sequence.

    Args:
        seq_id: The ID of the sequence.
        prompt: The prompt of the sequence.
        prompt_token_ids: The token IDs of the prompt.
        block_size: The block size of the sequence. Should be the same as the
            block size used by the block manager and cache engine.
    """

    def __init__(
        self,
        seq_id: int,
        prompt: str,
        prompt_token_ids: List[int],
        block_size: int,
        draft_size: Optional[int] = 0,
    ) -> None:
        self.seq_id = seq_id
        self.prompt = prompt
        self.block_size = block_size

        self.data = SequenceData(prompt_token_ids)
        self.output_logprobs: SampleLogprobs = []
        self.output_text = ""

        self.logical_token_blocks: List[LogicalTokenBlock] = []
        # Initialize the logical token blocks with the prompt token ids.
        self._append_tokens_to_blocks(prompt_token_ids)
        self.status = SequenceStatus.WAITING

        # Used for incremental detokenization
        self.prefix_offset = 0
        self.read_offset = 0
        self.decode_offset = 0

        # Input + output tokens
        self.tokens: Optional[List[str]] = None

        # SpS related params
        self.accept_cnt_list: List[int] = []
        self.reject_pos: List[int] = []
        self.accept_probs: List[float] = []
        self.beta_list: List[float] = []
        self.last_ema = None  # This will store the last calculated EMA value
        self.last_calculated_index = -1  # Tracks the last index for which EMA was calculated
        self.cumulative_accept_prob = 1

        self.bonus_token_id = None
        self.bonus_logprobs = None

        self.correlation_x = []
        self.correlation_y = []
        self.correlation_z = []

        # Can change every iteration if use_dynamic_draft_size is True
        self.draft_size = draft_size

    def _append_logical_block(self) -> None:
        block = LogicalTokenBlock(
            block_number=len(self.logical_token_blocks),
            block_size=self.block_size,
        )
        self.logical_token_blocks.append(block)

    def _append_tokens_to_blocks(self, token_ids: List[int]) -> None:
        cursor = 0
        while cursor < len(token_ids):
            if not self.logical_token_blocks:
                self._append_logical_block()

            last_block = self.logical_token_blocks[-1]
            if last_block.is_full():
                self._append_logical_block()
                last_block = self.logical_token_blocks[-1]

            num_empty_slots = last_block.get_num_empty_slots()
            last_block.append_tokens(token_ids[cursor:cursor +
                                               num_empty_slots])
            cursor += num_empty_slots

    def append_token_id(
        self,
        token_id: int,
        logprobs: Dict[int, float],
    ) -> None:
        assert token_id in logprobs
        self._append_tokens_to_blocks([token_id])
        self.output_logprobs.append(logprobs)
        self.data.append_token_id(token_id, logprobs[token_id])

    def get_len(self) -> int:
        return self.data.get_len()

    def get_prompt_len(self) -> int:
        return self.data.get_prompt_len()

    def get_output_len(self) -> int:
        return self.data.get_output_len()

    def get_token_ids(self) -> List[int]:
        return self.data.get_token_ids()

    def get_last_token_id(self) -> int:
        return self.data.get_last_token_id()

    def get_output_token_ids(self) -> List[int]:
        return self.data.output_token_ids

    def get_cumulative_logprob(self) -> float:
        return self.data.cumulative_logprob

    def get_beam_search_score(self,
                              length_penalty: float = 0.0,
                              seq_len: Optional[int] = None,
                              eos_token_id: Optional[int] = None) -> float:
        """Calculate the beam search score with length penalty.

        Adapted from

        https://github.com/huggingface/transformers/blob/ccb92be23def445f2afdea94c31286f84b89eb5b/src/transformers/generation/beam_search.py#L938
        """
        if seq_len is None:
            seq_len = self.get_len()
            # NOTE: HF implementation does not count the EOS token
            # towards the length, we align with that here for testing.
            if (eos_token_id is not None
                    and self.get_last_token_id() == eos_token_id):
                seq_len -= 1
        return self.get_cumulative_logprob() / (seq_len**length_penalty)

    def is_finished(self) -> bool:
        return SequenceStatus.is_finished(self.status)

    def fork(self, new_seq_id: int) -> "Sequence":
        new_seq = copy.deepcopy(self)
        new_seq.seq_id = new_seq_id
        return new_seq

    # SpS related methods start
    def save_bonus_token_id(
        self,
        token_id: int,
        logprobs: Dict[int, float],
    ) -> None:
        assert token_id in logprobs
        assert self.bonus_token_id is None and self.bonus_logprobs is None
        
        self.bonus_token_id = token_id
        self.bonus_logprobs = logprobs

    def append_bonus_token_id(self) -> None:
        assert self.bonus_token_id is not None and self.bonus_logprobs is not None

        self.append_token_id(self.bonus_token_id,
                             self.bonus_logprobs)
        
        self.bonus_token_id = None
        self.bonus_logprobs = None

    def _remove_tokens_from_blocks(self, remove_cnt: int) -> None:
        assert len(self.logical_token_blocks) > 0
        free_block_cnt = 0

        for _ in range(remove_cnt):
            last_block = self.logical_token_blocks[-1]
            last_block.remove_token()

            if last_block.is_empty():
                self.logical_token_blocks.pop()
                free_block_cnt += 1

        return free_block_cnt

    def get_draft_token_ids(self) -> List[int]:
        return self.data.get_draft_token_ids()

    def get_draft_probs(self) -> List[torch.Tensor]:
        return self.data.get_draft_probs()

    def get_draft_len(self) -> int:
        return self.data.get_draft_len()
    
    # Calculates the Exponential Moving Average (EMA) of beta values
    def get_beta_ema(self) -> float:
        # Ensure there is at least one beta to calculate EMA
        if len(self.beta_list) < 3:
            return 0.5  # Return a default initial beta value if list is empty

        # Define the span for EMA calculation
        decay = 0.75

        # Initialize EMA; if no previous EMAs, start with the first beta value
        if self.last_ema is None:
            self.last_ema = self.beta_list[0]

         # Update EMA only for new beta values added since last calculation
        for beta in self.beta_list[self.last_calculated_index+1:]:
            self.last_ema = decay * beta + (1 - decay) * self.last_ema

        # Update the last calculated index
        self.last_calculated_index = len(self.beta_list) - 1

        return self.last_ema
        # if self.last_ema == 1:
        #     # Avoid division by Zero 
        #     self.last_ema = 0.9999999999999999
    
        # # This is for E(# of expected tokens)
        # return (1 - self.last_ema**(7 + 1)) / (1 - self.last_ema)
        
    def append_draft_token_id(
        self,
        token_id: int,
        logprobs: Dict[int, float],
        probs: torch.Tensor
    ) -> None:
        assert token_id in logprobs
        self._append_tokens_to_blocks([token_id])
        self.output_logprobs.append(logprobs)
        self.data.append_draft_token_id(token_id, logprobs[token_id], probs)

    def check_early_stop(self) -> bool:
        # Check if the sequence should be stopped early
        # Get probability of last draft token
        last_draft_token_id = self.data.get_last_draft_token_id()
        draft_prob = self.data.get_draft_probs()[-1][last_draft_token_id].item()
        beta_ema = self.get_beta_ema()
        # predicted_accept_prob = 0.48*beta_ema + 1.07*draft_prob + -0.05*beta_ema**2 + -0.46*beta_ema*draft_prob + -1.98*draft_prob**2 + -0.16*beta_ema**3 + 0.35*(beta_ema**2)*draft_prob + -0.10*beta_ema*draft_prob**2 + 1.62*draft_prob**3 + 0.22
        # predicted_accept_prob = 0.1*beta_ema + 0.9*draft_prob 
        # predicted_accept_prob = 0.59*beta_ema + 1.00*draft_prob + -0.51*beta_ema**2 + -0.25*beta_ema*draft_prob + -2.04*draft_prob**2 + 0.18*beta_ema**3 + 0.19*(beta_ema**2)*draft_prob + -0.07*beta_ema*draft_prob**2 + 1.65*draft_prob**3 + 0.23
        # 0.33*beta_ema + 0.73*draft_prob + -0.28*beta_ema^2 + 0.03*beta_ema draft_prob + -1.33*draft_prob^2 + 0.09*beta_ema^3 + 0.05*beta_ema^2 draft_prob + -0.15*beta_ema draft_prob^2 + 1.16*draft_prob^3 + 0.32
        # predicted_accept_prob = 0.33*beta_ema + 0.73*draft_prob + -0.28*beta_ema**2 + 0.03*beta_ema*draft_prob + -1.33*draft_prob**2 + 0.09*beta_ema**3 + 0.05*(beta_ema**2)*draft_prob + -0.15*beta_ema*(draft_prob**2) + 1.16*draft_prob**3 + 0.32
        # 0.97*beta_ema_binned + 1.13*draft_prob_binned + -1.22*beta_ema_binned^2 + -0.08*beta_ema_binned draft_prob_binned + -1.03*draft_prob_binned^2 + 0.59*beta_ema_binned^3 + 0.08*beta_ema_binned^2 draft_prob_binned + -0.26*beta_ema_binned draft_prob_binned^2 + 0.82*draft_prob_binned^3 + 0.08
        # predicted_accept_prob = 0.97*beta_ema + 1.13*draft_prob + -1.22*beta_ema**2 + -0.08*beta_ema*draft_prob + -1.03*draft_prob**2 + 0.59*beta_ema**3 + 0.08*(beta_ema**2)*draft_prob + -0.26*beta_ema*(draft_prob**2) + 0.82*draft_prob**3 + 0.08
        # 1.43*beta_ema_binned + 1.38*draft_prob_binned + -0.52*beta_ema_binned^2 + -1.24*beta_ema_binned draft_prob_binned + -0.79*draft_prob_binned^2 + -0.44*beta_ema_binned^3 + 1.22*beta_ema_binned^2 draft_prob_binned + -0.53*beta_ema_binned draft_prob_binned^2 + 0.61*draft_prob_binned^3 + -0.09
        # predicted_accept_prob = 1.43*beta_ema + 1.38*draft_prob + -0.52*beta_ema**2 + -1.24*beta_ema*draft_prob + -0.79*draft_prob**2 + -0.44*beta_ema**3 + 1.22*(beta_ema**2)*draft_prob + -0.53*beta_ema*(draft_prob**2) + 0.61*draft_prob**3 + -0.09
        # 1.81*beta_ema_binned + 1.44*draft_prob_binned + -1.95*beta_ema_binned^2 + -1.17*beta_ema_binned draft_prob_binned + -1.09*draft_prob_binned^2 + 0.61*beta_ema_binned^3 + 1.13*beta_ema_binned^2 draft_prob_binned + -0.42*beta_ema_binned draft_prob_binned^2 + 0.75*draft_prob_binned^3 + -0.03
        # interval param for retraining 
        # if interval > 100000: 
        # retrain 

        predicted_accept_prob = 1.81*beta_ema + 1.44*draft_prob + -1.95*beta_ema**2 + -1.17*beta_ema*draft_prob + -1.09*draft_prob**2 + 0.61*beta_ema**3 + 1.13*(beta_ema**2)*draft_prob + -0.42*beta_ema*(draft_prob**2) + 0.75*draft_prob**3 + -0.03
        # print(predicted_accept_prob, beta_ema, draft_prob)
        
        self.cumulative_accept_prob *= predicted_accept_prob

        random_accept_prob = np.random.uniform(0, 1)
        if self.cumulative_accept_prob < random_accept_prob:
            self.cumulative_accept_prob = 1
            return True
        else:
            return False

        return (predicted_accept_prob < random_accept_prob)

    def custom_score(self, y_true, y_pred):
        # Convert predictions to nearest integers
        nearest_int_pred = np.round(y_pred)
        
        # Calculate the absolute difference
        abs_errors = np.abs(y_true - nearest_int_pred)
        
        # Mean Absolute Error based on integer predictions
        mae = np.mean(abs_errors)
        return mae

    def accept_draft_tokens(self,
                            accept_cnt: int,
                            accept_probs: List[float],
                            beta_list: List[float]) -> int:
        # assert accept_cnt <= self.draft_size
        assert self.draft_size == self.get_draft_len()
        reject_cnt = self.draft_size - accept_cnt
<<<<<<< HEAD
        print("accept ", " | ",  accept_cnt, " | ", self.beta_list,  " | ", self.data.get_draft_prob_for_tokens(),  " | ", self.accept_cnt_list, " | ", accept_probs,  " | ", beta_list)
=======
        # print("accept ", " | ",  accept_cnt, " | ", self.beta_list,  "|", self.accept_probs, " | ", self.data.get_draft_prob_for_tokens(),  " | ", self.accept_cnt_list, " | ", accept_probs,  " | ", beta_list)
>>>>>>> d83eaf94

        self.data.accept_draft_tokens(accept_cnt)
        self.output_logprobs = self.output_logprobs[:-reject_cnt]
        # print(accept_cnt, self.draft_size)
        # We overprovisioned the blocks when scheduling considering the draft size + bonus token 
        # Need to free the blocks that are not used
        # If all tokens are accepted (reject_cnt equals 0), we don't need to free any blocks
        free_block_cnt = self._remove_tokens_from_blocks(reject_cnt)
        # self.correlation_x.append(accept_cnt)
        # ema = self.get_beta_ema()
        # self.correlation_y.append(self.draft_size)
        # print(self.custom_score(np.array(self.correlation_x), np.array(self.correlation_y)))

        if accept_cnt != self.draft_size:
            accept_probs = accept_probs[:accept_cnt+1]
            beta_list = beta_list[:accept_cnt+1]

        # else:  # all accept bonus token
        #     accept_probs.append(1)
        #     beta_list.append(1)

        # print("!", self.get_beta_ema(), accept_cnt)

        self.accept_cnt_list.append(accept_cnt)
        self.accept_probs.extend(accept_probs)
        self.beta_list.extend(beta_list)

        return free_block_cnt

    def get_last_nth_token_id(self, idx) -> int:
        return self.data.get_last_nth_token_id(idx)

    def get_num_additional_blocks(self, size: int) -> int:
        last_block = self.logical_token_blocks[-1]
        num_empty_slots = last_block.get_num_empty_slots()

        if size <= num_empty_slots:
            return 0

        num_blocks = 1
        remaining_slots = size - num_empty_slots
        num_blocks += (remaining_slots + self.block_size -
                       1) // self.block_size

        return num_blocks

    # SpS related methods end

    def __repr__(self) -> str:
        return (f"Sequence(seq_id={self.seq_id}, "
                f"status={self.status.name}, "
                f"num_blocks={len(self.logical_token_blocks)})")


class SequenceGroup:
    """A group of sequences that are generated from the same prompt.

    Args:
        request_id: The ID of the request.
        seqs: The list of sequences.
        sampling_params: The sampling parameters used to generate the outputs.
        arrival_time: The arrival time of the request.
    """

    def __init__(
        self,
        request_id: str,
        seqs: List[Sequence],
        sampling_params: SamplingParams,
        arrival_time: float,
    ) -> None:
        self.request_id = request_id
        self.seqs_dict = {seq.seq_id: seq for seq in seqs}
        self.sampling_params = sampling_params
        self.arrival_time = arrival_time
        self.prompt_logprobs: Optional[PromptLogprobs] = None

    @property
    def prompt(self) -> str:
        # All sequences in the group should have the same prompt.
        # We use the prompt of an arbitrary sequence.
        return next(iter(self.seqs_dict.values())).prompt

    @property
    def prompt_token_ids(self) -> List[int]:
        # All sequences in the group should have the same prompt.
        # We use the prompt of an arbitrary sequence.
        return next(iter(self.seqs_dict.values())).data.prompt_token_ids

    def get_max_num_running_seqs(self) -> int:
        """The maximum number of sequences running in parallel in the remaining
        lifetime of the request."""
        if self.sampling_params.use_beam_search:
            # For beam search, maximally there will always be `best_of` beam
            # candidates running in the future.
            return self.sampling_params.best_of
        else:
            if self.sampling_params.best_of > self.num_seqs():
                # At prompt stage, the sequence group is not yet filled up
                # and only have one sequence running. However, in the
                # generation stage, we will have `best_of` sequences running.
                return self.sampling_params.best_of
            # At sampling stages, return the number of actual sequences
            # that are not finished yet.
            return self.num_unfinished_seqs()

    def get_seqs(
        self,
        status: Optional[SequenceStatus] = None,
    ) -> List[Sequence]:
        if status is None:
            return list(self.seqs_dict.values())
        else:
            return [
                seq for seq in self.seqs_dict.values() if seq.status == status
            ]

    def get_unfinished_seqs(self) -> List[Sequence]:
        return [
            seq for seq in self.seqs_dict.values() if not seq.is_finished()
        ]

    def get_finished_seqs(self) -> List[Sequence]:
        return [seq for seq in self.seqs_dict.values() if seq.is_finished()]

    def num_seqs(self, status: Optional[SequenceStatus] = None) -> int:
        return len(self.get_seqs(status))

    def num_unfinished_seqs(self) -> int:
        return len(self.get_unfinished_seqs())

    def num_finished_seqs(self) -> int:
        return len(self.get_finished_seqs())

    def find(self, seq_id: int) -> Sequence:
        if seq_id not in self.seqs_dict:
            raise ValueError(f"Sequence {seq_id} not found.")
        return self.seqs_dict[seq_id]

    def add(self, seq: Sequence) -> None:
        if seq.seq_id in self.seqs_dict:
            raise ValueError(f"Sequence {seq.seq_id} already exists.")
        self.seqs_dict[seq.seq_id] = seq

    def remove(self, seq_id: int) -> None:
        if seq_id not in self.seqs_dict:
            raise ValueError(f"Sequence {seq_id} not found.")
        del self.seqs_dict[seq_id]

    def is_finished(self) -> bool:
        return all(seq.is_finished() for seq in self.get_seqs())

    def __repr__(self) -> str:
        return (f"SequenceGroup(request_id={self.request_id}, "
                f"sampling_params={self.sampling_params}, "
                f"num_seqs={len(self.seqs_dict)})")


class SequenceGroupMetadata:
    """Metadata for a sequence group. Used to create `InputMetadata`.


    Args:
        request_id: The ID of the request.
        is_prompt: Whether the request is at prompt stage.
        seq_data: The sequence data. (Seq id -> sequence data)
        sampling_params: The sampling parameters used to generate the outputs.
        block_tables: The block tables. (Seq id -> list of physical block
            numbers)
    """

    def __init__(
        self,
        request_id: str,
        is_prompt: bool,
        seq_data: Dict[int, SequenceData],
        sampling_params: SamplingParams,
        block_tables: Dict[int, List[int]],
        sps_stage: Optional[SpSStage] = None,
        draft_size: Optional[int] = 0,
        seq_group: Optional[SequenceGroup] = None,
    ) -> None:
        self.request_id = request_id
        self.is_prompt = is_prompt
        self.seq_data = seq_data
        self.sampling_params = sampling_params
        self.block_tables = block_tables
        self.sps_stage = sps_stage
        self.draft_size = draft_size
        self.seq_group = seq_group


class SequenceOutput:
    """The model output associated with a sequence.

    Args:
        parent_seq_id: The ID of the parent sequence (for forking in beam
            search).
        output_token: The output token ID.
        logprobs: The logprobs of the output token.
            (Token id -> logP(x_i+1 | x_0, ..., x_i))
    """

    def __init__(
        self,
        parent_seq_id: int,
        output_token: int,
        logprobs: Dict[int, float],
        probs: Optional[torch.Tensor] = None,
        total_cnt: Optional[int] = 0,
        accept_cnt: Optional[int] = 0,
        accept_probs: Optional[List[float]] = None,
        beta_list: Optional[List[float]] = None,
    ) -> None:
        self.parent_seq_id = parent_seq_id
        self.output_token = output_token
        self.logprobs = logprobs

        # SpS related start
        self.probs = probs
        self.total_cnt = total_cnt
        self.accept_cnt = accept_cnt
        self.accept_probs = accept_probs
        self.beta_list = beta_list
        # SpS related end

    def __repr__(self) -> str:
        return (f"SequenceOutput(parent_seq_id={self.parent_seq_id}, "
                f"output_token={self.output_token}, "
                f"logprobs={self.logprobs})")

    def __eq__(self, other: object) -> bool:
        if not isinstance(other, SequenceOutput):
            raise NotImplementedError()
        return (self.parent_seq_id == other.parent_seq_id
                and self.output_token == other.output_token
                and self.logprobs == other.logprobs)


class SequenceGroupOutput:
    """The model output associated with a sequence group."""

    def __init__(
        self,
        samples: List[SequenceOutput],
        prompt_logprobs: Optional[PromptLogprobs],
    ) -> None:
        self.samples = samples
        self.prompt_logprobs = prompt_logprobs

    def __repr__(self) -> str:
        return (f"SequenceGroupOutput(samples={self.samples}, "
                f"prompt_logprobs={self.prompt_logprobs})")

    def __eq__(self, other: object) -> bool:
        if not isinstance(other, SequenceGroupOutput):
            raise NotImplementedError()
        return (self.samples == other.samples
                and self.prompt_logprobs == other.prompt_logprobs)


# For each sequence group, we generate a list of SequenceOutput object,
# each of which contains one possible candidate for the next token.
SamplerOutput = List[SequenceGroupOutput]<|MERGE_RESOLUTION|>--- conflicted
+++ resolved
@@ -461,11 +461,7 @@
         # assert accept_cnt <= self.draft_size
         assert self.draft_size == self.get_draft_len()
         reject_cnt = self.draft_size - accept_cnt
-<<<<<<< HEAD
         print("accept ", " | ",  accept_cnt, " | ", self.beta_list,  " | ", self.data.get_draft_prob_for_tokens(),  " | ", self.accept_cnt_list, " | ", accept_probs,  " | ", beta_list)
-=======
-        # print("accept ", " | ",  accept_cnt, " | ", self.beta_list,  "|", self.accept_probs, " | ", self.data.get_draft_prob_for_tokens(),  " | ", self.accept_cnt_list, " | ", accept_probs,  " | ", beta_list)
->>>>>>> d83eaf94
 
         self.data.accept_draft_tokens(accept_cnt)
         self.output_logprobs = self.output_logprobs[:-reject_cnt]
