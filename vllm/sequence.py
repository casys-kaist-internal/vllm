"""Sequence and its related classes."""
import copy
import enum
from typing import Dict, List, Optional, Union

import torch

from vllm.block import LogicalTokenBlock
from vllm.sampling_params import SamplingParams

PromptLogprobs = List[Optional[Dict[int, float]]]
SampleLogprobs = List[Dict[int, float]]


class SequenceStatus(enum.Enum):
    """Status of a sequence."""
    WAITING = enum.auto()
    RUNNING = enum.auto()
    SWAPPED = enum.auto()
    FINISHED_STOPPED = enum.auto()
    FINISHED_LENGTH_CAPPED = enum.auto()
    FINISHED_ABORTED = enum.auto()
    FINISHED_IGNORED = enum.auto()

    @staticmethod
    def is_finished(status: "SequenceStatus") -> bool:
        return status in [
            SequenceStatus.FINISHED_STOPPED,
            SequenceStatus.FINISHED_LENGTH_CAPPED,
            SequenceStatus.FINISHED_ABORTED,
            SequenceStatus.FINISHED_IGNORED,
        ]

    @staticmethod
    def get_finished_reason(status: "SequenceStatus") -> Union[str, None]:
        if status == SequenceStatus.FINISHED_STOPPED:
            finish_reason = "stop"
        elif status == SequenceStatus.FINISHED_LENGTH_CAPPED:
            finish_reason = "length"
        elif status == SequenceStatus.FINISHED_ABORTED:
            finish_reason = "abort"
        elif status == SequenceStatus.FINISHED_IGNORED:
            # The ignored sequences are the sequences whose prompt lengths
            # are longer than the model's length cap. Therefore, the stop
            # reason should also be "length" as in OpenAI API.
            finish_reason = "length"
        else:
            finish_reason = None
        return finish_reason


class SequenceData:
    """Data associated with a sequence.


    Args:
        prompt_token_ids: The token IDs of the prompt.

    Attributes:
        prompt_token_ids: The token IDs of the prompt.
        output_token_ids: The token IDs of the output.
        cumulative_logprob: The cumulative log probability of the output.
    """

    def __init__(
        self,
        prompt_token_ids: List[int],
    ) -> None:
        self.prompt_token_ids = prompt_token_ids
        self.output_token_ids: List[int] = []
        self.cumulative_logprob = 0.0
        self.draft_token_ids: List[int] = []
        self.draft_cumulative_logprobs: List[float] = []
        self.need_to_decode = 1

    def append_token_id(self, token_id: int, logprob: float) -> None:
        self.output_token_ids.append(token_id)
        self.cumulative_logprob += logprob

    def get_len(self) -> int:
        return len(self.output_token_ids) + len(self.prompt_token_ids)

    def get_prompt_len(self) -> int:
        return len(self.prompt_token_ids)

    def get_output_len(self) -> int:
        return len(self.output_token_ids)

    def get_token_ids(self) -> List[int]:
        return self.prompt_token_ids + self.output_token_ids

    def get_last_token_id(self) -> int:
        if not self.output_token_ids:
            return self.prompt_token_ids[-1]
        return self.output_token_ids[-1]
    
    def get_token_id_from_index(self, idx) -> int:
        return self.output_token_ids[idx]
    
    # draft token related methods
    def append_draft_token_id(self, token_id: int, logprob: float) -> None:
        self.draft_token_ids.append(token_id)
        self.draft_cumulative_logprobs.append(logprob)

    def accept_draft_tokens(self, accept_cnt: int) -> None:
        # used for decoding sequence + 1 for the additional last token
        self.need_to_decode = accept_cnt + 1

        for i in range(accept_cnt):
            self.append_token_id(
                self.draft_token_ids[i], self.draft_cumulative_logprobs[i])

        self.draft_token_ids.clear()
        self.draft_cumulative_logprobs.clear()

    def get_draft_len(self) -> int:
        return len(self.draft_token_ids)

    def get_draft_token_ids(self) -> List[int]:
        return self.draft_token_ids

    def get_last_draft_token_id(self) -> int:
        if len(self.draft_token_ids) == 0:
            return self.get_last_token_id()

        return self.draft_token_ids[-1]

    def __repr__(self) -> str:
        return (f"SequenceData("
                f"prompt_token_ids={self.prompt_token_ids}, "
                f"output_token_ids={self.output_token_ids}, "
                f"cumulative_logprob={self.cumulative_logprob})"
                f"draft_token_ids={self.draft_token_ids}, "
                f"draft_cumulative_logprobs={self.draft_cumulative_logprobs}")


class Sequence:
    """Stores the data, status, and block information of a sequence.

    Args:
        seq_id: The ID of the sequence.
        prompt: The prompt of the sequence.
        prompt_token_ids: The token IDs of the prompt.
        block_size: The block size of the sequence. Should be the same as the
            block size used by the block manager and cache engine.
    """

    def __init__(
        self,
        seq_id: int,
        prompt: str,
        prompt_token_ids: List[int],
        block_size: int,
        draft_size: Optional[int] = 0,
    ) -> None:
        self.seq_id = seq_id
        self.prompt = prompt
        self.block_size = block_size
        self.draft_size = draft_size

        self.data = SequenceData(prompt_token_ids)
        self.output_logprobs: SampleLogprobs = []
        self.output_text = ""

        self.logical_token_blocks: List[LogicalTokenBlock] = []
        # Initialize the logical token blocks with the prompt token ids.
        self._append_tokens_to_blocks(prompt_token_ids)
        self.status = SequenceStatus.WAITING

        # Used for incremental detokenization
        self.prefix_offset = 0
        self.read_offset = 0
        # Input + output tokens
        self.tokens: Optional[List[str]] = None

    def _append_logical_block(self) -> None:
        block = LogicalTokenBlock(
            block_number=len(self.logical_token_blocks),
            block_size=self.block_size,
        )
        self.logical_token_blocks.append(block)

    def _append_tokens_to_blocks(self, token_ids: List[int]) -> None:
        cursor = 0
        while cursor < len(token_ids):
            if not self.logical_token_blocks:
                self._append_logical_block()

            last_block = self.logical_token_blocks[-1]
            if last_block.is_full():
                self._append_logical_block()
                last_block = self.logical_token_blocks[-1]

            num_empty_slots = last_block.get_num_empty_slots()
            last_block.append_tokens(token_ids[cursor:cursor +
                                               num_empty_slots])
            cursor += num_empty_slots

    def _remove_tokens_from_blocks(self, remove_cnt: int) -> None:
        assert len(self.logical_token_blocks) > 0

        for _ in range(remove_cnt):
            last_block = self.logical_token_blocks[-1]
            last_block.remove_token()

            if last_block.is_empty():
                self.logical_token_blocks.pop()

    def append_token_id(
        self,
        token_id: int,
        logprobs: Dict[int, float],
    ) -> None:
        assert token_id in logprobs
        self._append_tokens_to_blocks([token_id])
        self.output_logprobs.append(logprobs)
        self.data.append_token_id(token_id, logprobs[token_id])

    def append_draft_token_id(
        self,
        token_id: int,
        logprobs: Dict[int, float],
    ) -> None:
        assert token_id in logprobs
        self._append_tokens_to_blocks([token_id])
        self.output_logprobs.append(logprobs)
        self.data.append_draft_token_id(token_id, logprobs[token_id])

    def accept_draft_tokens(self, accept_cnt: int) -> None:
        assert accept_cnt <= self.draft_size

        reject_cnt = self.draft_size - accept_cnt
        self.data.accept_draft_tokens(accept_cnt)
        self.output_logprobs = self.output_logprobs[:-reject_cnt]
        self._remove_tokens_from_blocks(reject_cnt)

    def get_len(self) -> int:
        return self.data.get_len()

    def get_prompt_len(self) -> int:
        return self.data.get_prompt_len()

    def get_output_len(self) -> int:
        return self.data.get_output_len()

    def get_token_ids(self) -> List[int]:
        return self.data.get_token_ids()

    def get_last_token_id(self) -> int:
        return self.data.get_last_token_id()
    
    def get_token_id_from_index(self, idx) -> int:
        return self.data.get_token_id_from_index(idx)

    def get_output_token_ids(self) -> List[int]:
        return self.data.output_token_ids

    def get_cumulative_logprob(self) -> float:
        return self.data.cumulative_logprob

    def get_beam_search_score(self,
                              length_penalty: float = 0.0,
                              seq_len: Optional[int] = None,
                              eos_token_id: Optional[int] = None) -> float:
        """Calculate the beam search score with length penalty.

        Adapted from

        https://github.com/huggingface/transformers/blob/ccb92be23def445f2afdea94c31286f84b89eb5b/src/transformers/generation/beam_search.py#L938
        """
        if seq_len is None:
            seq_len = self.get_len()
            # NOTE: HF implementation does not count the EOS token
            # towards the length, we align with that here for testing.
            if (eos_token_id is not None
                    and self.get_last_token_id() == eos_token_id):
                seq_len -= 1
        return self.get_cumulative_logprob() / (seq_len**length_penalty)

    def is_finished(self) -> bool:
        return SequenceStatus.is_finished(self.status)

    def fork(self, new_seq_id: int) -> "Sequence":
        new_seq = copy.deepcopy(self)
        new_seq.seq_id = new_seq_id
        return new_seq
<<<<<<< HEAD
    
    def get_num_additional_blocks(self, draft_size) -> int:
        last_block = self.logical_token_blocks[-1]
        num_empty_slots = last_block.get_num_empty_slots()

        if draft_size <= num_empty_slots:
            return 0

        num_additional_blocks = 1
        remaining_slots = draft_size - num_empty_slots

        while remaining_slots > 0:
            num_additional_blocks += 1
            remaining_slots -= self.block_size

        return num_additional_blocks

        # num_additional_blocks = (
        #     draft_size - num_empty_slots) // self.block_size

        # if (draft_size - num_empty_slots) == num_additional_blocks * self.block_size:
        #     return num_additional_blocks
        # else:
        #     return num_additional_blocks + 1
=======
>>>>>>> e398258a

    def __repr__(self) -> str:
        return (f"Sequence(seq_id={self.seq_id}, "
                f"status={self.status.name}, "
                f"num_blocks={len(self.logical_token_blocks)})")


class SequenceGroup:
    """A group of sequences that are generated from the same prompt.

    Args:
        request_id: The ID of the request.
        seqs: The list of sequences.
        sampling_params: The sampling parameters used to generate the outputs.
        arrival_time: The arrival time of the request.
    """

    def __init__(
        self,
        request_id: str,
        seqs: List[Sequence],
        sampling_params: SamplingParams,
        arrival_time: float,
    ) -> None:
        self.request_id = request_id
        self.seqs_dict = {seq.seq_id: seq for seq in seqs}
        self.sampling_params = sampling_params
        self.arrival_time = arrival_time
        self.prompt_logprobs: Optional[PromptLogprobs] = None

    @property
    def prompt(self) -> str:
        # All sequences in the group should have the same prompt.
        # We use the prompt of an arbitrary sequence.
        return next(iter(self.seqs_dict.values())).prompt

    @property
    def prompt_token_ids(self) -> List[int]:
        # All sequences in the group should have the same prompt.
        # We use the prompt of an arbitrary sequence.
        return next(iter(self.seqs_dict.values())).data.prompt_token_ids

    def get_max_num_running_seqs(self) -> int:
        """The maximum number of sequences running in parallel in the remaining
        lifetime of the request."""
        if self.sampling_params.use_beam_search:
            # For beam search, maximally there will always be `best_of` beam
            # candidates running in the future.
            return self.sampling_params.best_of
        else:
            if self.sampling_params.best_of > self.num_seqs():
                # At prompt stage, the sequence group is not yet filled up
                # and only have one sequence running. However, in the
                # generation stage, we will have `best_of` sequences running.
                return self.sampling_params.best_of
            # At sampling stages, return the number of actual sequences
            # that are not finished yet.
            return self.num_unfinished_seqs()

    def get_seqs(
        self,
        status: Optional[SequenceStatus] = None,
    ) -> List[Sequence]:
        if status is None:
            return list(self.seqs_dict.values())
        else:
            return [
                seq for seq in self.seqs_dict.values() if seq.status == status
            ]

    def get_unfinished_seqs(self) -> List[Sequence]:
        return [
            seq for seq in self.seqs_dict.values() if not seq.is_finished()
        ]

    def get_finished_seqs(self) -> List[Sequence]:
        return [seq for seq in self.seqs_dict.values() if seq.is_finished()]

    def num_seqs(self, status: Optional[SequenceStatus] = None) -> int:
        return len(self.get_seqs(status))

    def num_unfinished_seqs(self) -> int:
        return len(self.get_unfinished_seqs())

    def num_finished_seqs(self) -> int:
        return len(self.get_finished_seqs())

    def find(self, seq_id: int) -> Sequence:
        if seq_id not in self.seqs_dict:
            raise ValueError(f"Sequence {seq_id} not found.")
        return self.seqs_dict[seq_id]

    def add(self, seq: Sequence) -> None:
        if seq.seq_id in self.seqs_dict:
            raise ValueError(f"Sequence {seq.seq_id} already exists.")
        self.seqs_dict[seq.seq_id] = seq

    def remove(self, seq_id: int) -> None:
        if seq_id not in self.seqs_dict:
            raise ValueError(f"Sequence {seq_id} not found.")
        del self.seqs_dict[seq_id]

    def is_finished(self) -> bool:
        return all(seq.is_finished() for seq in self.get_seqs())

    def __repr__(self) -> str:
        return (f"SequenceGroup(request_id={self.request_id}, "
                f"sampling_params={self.sampling_params}, "
                f"num_seqs={len(self.seqs_dict)})")


class SequenceGroupMetadata:
    """Metadata for a sequence group. Used to create `InputMetadata`.


    Args:
        request_id: The ID of the request.
        is_prompt: Whether the request is at prompt stage.
        seq_data: The sequence data. (Seq id -> sequence data)
        sampling_params: The sampling parameters used to generate the outputs.
        block_tables: The block tables. (Seq id -> list of physical block
            numbers)
    """

    def __init__(
        self,
        request_id: str,
        is_prompt: bool,
        seq_data: Dict[int, SequenceData],
        sampling_params: SamplingParams,
        block_tables: Dict[int, List[int]],
    ) -> None:
        self.request_id = request_id
        self.is_prompt = is_prompt
        self.seq_data = seq_data
        self.sampling_params = sampling_params
        self.block_tables = block_tables


class SequenceOutput:
    """The model output associated with a sequence.

    Args:
        parent_seq_id: The ID of the parent sequence (for forking in beam
            search).
        output_token: The output token ID.
        logprobs: The logprobs of the output token.
            (Token id -> logP(x_i+1 | x_0, ..., x_i))
    """

    def __init__(
        self,
        parent_seq_id: int,
        output_token: int,
        logprobs: Dict[int, float],
        probs: torch.Tensor # for sps
    ) -> None:
        self.parent_seq_id = parent_seq_id
        self.output_token = output_token
        self.logprobs = logprobs
        self.probs = probs

    def __repr__(self) -> str:
        return (f"SequenceOutput(parent_seq_id={self.parent_seq_id}, "
                f"output_token={self.output_token}, "
<<<<<<< HEAD
                f"logprobs={self.logprobs})"
                f"probs shape={self.probs.shape}")
=======
                f"logprobs={self.logprobs})")
>>>>>>> e398258a

    def __eq__(self, other: object) -> bool:
        if not isinstance(other, SequenceOutput):
            raise NotImplementedError()
        return (self.parent_seq_id == other.parent_seq_id
                and self.output_token == other.output_token
                and self.logprobs == other.logprobs)


class SequenceGroupOutput:
    """The model output associated with a sequence group."""

    def __init__(
        self,
        samples: List[SequenceOutput],
        prompt_logprobs: Optional[PromptLogprobs],
    ) -> None:
        self.samples = samples
        self.prompt_logprobs = prompt_logprobs

    def __repr__(self) -> str:
        return (f"SequenceGroupOutput(samples={self.samples}, "
                f"prompt_logprobs={self.prompt_logprobs})")

    def __eq__(self, other: object) -> bool:
        if not isinstance(other, SequenceGroupOutput):
            raise NotImplementedError()
        return (self.samples == other.samples
                and self.prompt_logprobs == other.prompt_logprobs)


# For each sequence group, we generate a list of SequenceOutput object,
# each of which contains one possible candidate for the next token.
SamplerOutput = List[SequenceGroupOutput]<|MERGE_RESOLUTION|>--- conflicted
+++ resolved
@@ -93,10 +93,10 @@
         if not self.output_token_ids:
             return self.prompt_token_ids[-1]
         return self.output_token_ids[-1]
-    
+
     def get_token_id_from_index(self, idx) -> int:
         return self.output_token_ids[idx]
-    
+
     # draft token related methods
     def append_draft_token_id(self, token_id: int, logprob: float) -> None:
         self.draft_token_ids.append(token_id)
@@ -248,7 +248,7 @@
 
     def get_last_token_id(self) -> int:
         return self.data.get_last_token_id()
-    
+
     def get_token_id_from_index(self, idx) -> int:
         return self.data.get_token_id_from_index(idx)
 
@@ -284,8 +284,7 @@
         new_seq = copy.deepcopy(self)
         new_seq.seq_id = new_seq_id
         return new_seq
-<<<<<<< HEAD
-    
+
     def get_num_additional_blocks(self, draft_size) -> int:
         last_block = self.logical_token_blocks[-1]
         num_empty_slots = last_block.get_num_empty_slots()
@@ -309,8 +308,6 @@
         #     return num_additional_blocks
         # else:
         #     return num_additional_blocks + 1
-=======
->>>>>>> e398258a
 
     def __repr__(self) -> str:
         return (f"Sequence(seq_id={self.seq_id}, "
@@ -466,7 +463,7 @@
         parent_seq_id: int,
         output_token: int,
         logprobs: Dict[int, float],
-        probs: torch.Tensor # for sps
+        probs: torch.Tensor  # for sps
     ) -> None:
         self.parent_seq_id = parent_seq_id
         self.output_token = output_token
@@ -476,12 +473,8 @@
     def __repr__(self) -> str:
         return (f"SequenceOutput(parent_seq_id={self.parent_seq_id}, "
                 f"output_token={self.output_token}, "
-<<<<<<< HEAD
                 f"logprobs={self.logprobs})"
                 f"probs shape={self.probs.shape}")
-=======
-                f"logprobs={self.logprobs})")
->>>>>>> e398258a
 
     def __eq__(self, other: object) -> bool:
         if not isinstance(other, SequenceOutput):
