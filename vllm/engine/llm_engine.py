import copy
import time
from functools import partial
from typing import TYPE_CHECKING, Any, Iterable, List, Optional, Tuple, Union

from vllm.config import (CacheConfig, ModelConfig, ParallelConfig,
                         SchedulerConfig)
from vllm.core.scheduler import Scheduler, SchedulerOutputs
from vllm.engine.arg_utils import EngineArgs
<<<<<<< HEAD
from vllm.engine.ray_utils import RayWorker, initialize_cluster, ray
=======
from vllm.engine.metrics import record_metrics
from vllm.engine.ray_utils import RayWorkerVllm, initialize_cluster, ray
>>>>>>> e398258a
from vllm.logger import init_logger
from vllm.outputs import RequestOutput
from vllm.sampling_params import SamplingParams
from vllm.sequence import (SamplerOutput, Sequence, SequenceGroup,
                           SequenceGroupMetadata, SequenceGroupOutput,
                           SequenceOutput, SequenceStatus)
from vllm.transformers_utils.tokenizer import (detokenize_incrementally,
                                               get_tokenizer)
from vllm.utils import Counter

if ray:
    from ray.air.util.torch_dist import init_torch_dist_process_group
    from ray.util.scheduling_strategies import PlacementGroupSchedulingStrategy

if TYPE_CHECKING:
    from ray.util.placement_group import PlacementGroup

logger = init_logger(__name__)

_LOGGING_INTERVAL_SEC = 5


class LLMEngine:
    """An LLM engine that receives requests and generates texts.

    This is the main class for the vLLM engine. It receives requests
    from clients and generates texts from the LLM. It includes a tokenizer, a
    language model (possibly distributed across multiple GPUs), and GPU memory
    space allocated for intermediate states (aka KV cache). This class utilizes
    iteration-level scheduling and efficient memory management to maximize the
    serving throughput.

    The `LLM` class wraps this class for offline batched inference and the
    `AsyncLLMEngine` class wraps this class for online serving.

    NOTE: The config arguments are derived from the `EngineArgs` class. For the
    comprehensive list of arguments, see `EngineArgs`.

    Args:
        model_config: The configuration related to the LLM model.
        cache_config: The configuration related to the KV cache memory
            management.
        parallel_config: The configuration related to distributed execution.
        scheduler_config: The configuration related to the request scheduler.
        distributed_init_method: The initialization method for distributed
            execution. See `torch.distributed.init_process_group` for details.
        placement_group: Ray placement group for distributed execution.
            Required for distributed execution.
        log_stats: Whether to log statistics.
    """

    def __init__(
        self,
        model_config: ModelConfig,
        cache_config: CacheConfig,
        parallel_config: ParallelConfig,
        scheduler_config: SchedulerConfig,
        distributed_init_method: str,
        placement_group: Optional["PlacementGroup"],
        log_stats: bool,
    ) -> None:
        logger.info(
            "Initializing an LLM engine with config: "
            f"model={model_config.model!r}, "
            f"tokenizer={model_config.tokenizer!r}, "
            f"tokenizer_mode={model_config.tokenizer_mode}, "
            f"revision={model_config.revision}, "
            f"tokenizer_revision={model_config.tokenizer_revision}, "
            f"trust_remote_code={model_config.trust_remote_code}, "
            f"dtype={model_config.dtype}, "
            f"max_seq_len={model_config.max_model_len}, "
            f"download_dir={model_config.download_dir!r}, "
            f"load_format={model_config.load_format}, "
            f"tensor_parallel_size={parallel_config.tensor_parallel_size}, "
            f"quantization={model_config.quantization}, "
            f"seed={model_config.seed})")
        # TODO(woosuk): Print more configs in debug mode.

        self.model_config = model_config
        self.cache_config = cache_config
        assert self.cache_config.sliding_window == getattr(
            self.model_config.hf_config, "sliding_window", None)
        self.parallel_config = parallel_config
        self.scheduler_config = scheduler_config
        self.log_stats = log_stats
        self._verify_args()

        self.tokenizer = get_tokenizer(
            model_config.tokenizer,
            tokenizer_mode=model_config.tokenizer_mode,
            trust_remote_code=model_config.trust_remote_code,
            tokenizer_revision=model_config.tokenizer_revision,
            revision=model_config.revision)
        self.seq_counter = Counter()

        # Create the parallel GPU workers.
        if self.parallel_config.worker_use_ray:
            self._init_workers_ray(placement_group)
        else:
            self._init_workers(distributed_init_method)

        # Profile the memory usage and initialize the cache.
        self._init_cache()

        # Create the scheduler.
        self.scheduler = Scheduler(scheduler_config, cache_config)

        # Logging.
        self.last_logging_time = 0.0
        # List of (timestamp, num_tokens)
        self.num_prompt_tokens: List[Tuple[float, int]] = []
        # List of (timestamp, num_tokens)
        self.num_generation_tokens: List[Tuple[float, int]] = []

    def _init_workers(self, distributed_init_method: str):
        # Lazy import the Worker to avoid importing torch.cuda/xformers
        # before CUDA_VISIBLE_DEVICES is set in the Worker
        from vllm.worker.worker import Worker

        assert self.parallel_config.world_size == 1, (
            "Ray is required if parallel_config.world_size > 1.")

        self.workers: List[Worker] = []
        worker = Worker(
            self.model_config,
            self.parallel_config,
            self.scheduler_config,
            0,
            distributed_init_method,
        )
        self.workers.append(worker)
        self._run_workers(
            "init_model",
            get_all_outputs=True,
        )
        self._run_workers(
            "load_model",
            get_all_outputs=True,
            max_concurrent_workers=self.parallel_config.
            max_parallel_loading_workers,
        )

    def _init_workers_ray(self, placement_group: "PlacementGroup",
                          **ray_remote_kwargs):
        # Lazy import the Worker to avoid importing torch.cuda/xformers
        # before CUDA_VISIBLE_DEVICES is set in the Worker
        from vllm.worker.worker import Worker

        self.workers: List[Worker] = []
        for bundle in placement_group.bundle_specs:
            if not bundle.get("GPU", 0):
                continue
            if self.parallel_config.tensor_parallel_size == 1:
                num_gpus = self.cache_config.gpu_memory_utilization
            else:
                num_gpus = 1
            worker = ray.remote(
                num_cpus=0,
                num_gpus=num_gpus,
                scheduling_strategy=PlacementGroupSchedulingStrategy(
                    placement_group=placement_group,
                    placement_group_capture_child_tasks=True),
                **ray_remote_kwargs,
<<<<<<< HEAD
            )(RayWorker).remote(self.model_config.trust_remote_code)
=======
            )(RayWorkerVllm).remote(self.model_config.trust_remote_code)
>>>>>>> e398258a
            self.workers.append(worker)

        # Initialize torch distributed process group for the workers.
        init_torch_dist_process_group(self.workers, backend="nccl")
        model_config = copy.deepcopy(self.model_config)
        parallel_config = copy.deepcopy(self.parallel_config)
        scheduler_config = copy.deepcopy(self.scheduler_config)
        self._run_workers("init_worker",
                          get_all_outputs=True,
                          worker_init_fn=lambda: Worker(
                              model_config,
                              parallel_config,
                              scheduler_config,
                              None,
                              None,
                          ))
        self._run_workers(
            "init_model",
            get_all_outputs=True,
        )
        self._run_workers(
            "load_model",
            get_all_outputs=True,
            max_concurrent_workers=self.parallel_config.
            max_parallel_loading_workers,
        )

    def _verify_args(self) -> None:
        self.model_config.verify_with_parallel_config(self.parallel_config)
        self.cache_config.verify_with_parallel_config(self.parallel_config)

    def _init_cache(self) -> None:
        """Profiles the memory usage and initializes the KV cache."""
        # Get the maximum number of blocks that can be allocated on GPU and CPU.
        num_blocks = self._run_workers(
            "profile_num_available_blocks",
            get_all_outputs=True,
            block_size=self.cache_config.block_size,
            gpu_memory_utilization=self.cache_config.gpu_memory_utilization,
            cpu_swap_space=self.cache_config.swap_space_bytes,
        )

        # Since we use a shared centralized controller, we take the minimum
        # number of blocks across all workers to make sure all the memory
        # operators can be applied to all workers.
        num_gpu_blocks = min(b[0] for b in num_blocks)
        num_cpu_blocks = min(b[1] for b in num_blocks)
        # FIXME(woosuk): Change to debug log.
        logger.info(f"# GPU blocks: {num_gpu_blocks}, "
                    f"# CPU blocks: {num_cpu_blocks}")

        if num_gpu_blocks <= 0:
            raise ValueError("No available memory for the cache blocks. "
                             "Try increasing `gpu_memory_utilization` when "
                             "initializing the engine.")

        self.cache_config.num_gpu_blocks = num_gpu_blocks
        self.cache_config.num_cpu_blocks = num_cpu_blocks

        # Initialize the cache.
        self._run_workers("init_cache_engine", cache_config=self.cache_config)

    @classmethod
    def from_engine_args(cls, engine_args: EngineArgs) -> "LLMEngine":
        """Creates an LLM engine from the engine arguments."""
        # Create the engine configs.
        engine_configs = engine_args.create_engine_configs()
        parallel_config = engine_configs[2]
        # Initialize the cluster.
        distributed_init_method, placement_group = initialize_cluster(
            parallel_config)
        # Create the LLM engine.
        engine = cls(*engine_configs,
                     distributed_init_method,
                     placement_group,
                     log_stats=not engine_args.disable_log_stats)
        return engine

    def add_request(
        self,
        request_id: str,
        prompt: Optional[str],
        sampling_params: SamplingParams,
        prompt_token_ids: Optional[List[int]] = None,
        arrival_time: Optional[float] = None,
    ) -> None:
        """Add a request to the engine's request pool.

        The request is added to the request pool and will be processed by the
        scheduler as `engine.step()` is called. The exact scheduling policy is
        determined by the scheduler.

        Args:
            request_id: The unique ID of the request.
            prompt: The prompt string. Can be None if prompt_token_ids is
                provided.
            sampling_params: The sampling parameters for text generation.
            prompt_token_ids: The token IDs of the prompt. If None, we
                use the tokenizer to convert the prompts to token IDs.
            arrival_time: The arrival time of the request. If None, we use
                the current monotonic time.
        """
        if arrival_time is None:
            arrival_time = time.monotonic()
        if prompt_token_ids is None:
            assert prompt is not None
            prompt_token_ids = self.tokenizer.encode(prompt)

        # Create the sequences.
        block_size = self.cache_config.block_size
        seq_id = next(self.seq_counter)
        seq = Sequence(seq_id, prompt, prompt_token_ids, block_size)

        # Create the sequence group.
        seq_group = SequenceGroup(request_id, [seq], sampling_params,
                                  arrival_time)

        # Add the sequence group to the scheduler.
        self.scheduler.add_seq_group(seq_group)

    def abort_request(self, request_id: Union[str, Iterable[str]]) -> None:
        """Aborts a request(s) with the given ID.

        Args:
            request_id: The ID(s) of the request to abort.
        """
        self.scheduler.abort_seq_group(request_id)

    def get_model_config(self) -> ModelConfig:
        """Gets the model configuration."""
        return self.model_config

    def get_num_unfinished_requests(self) -> int:
        """Gets the number of unfinished requests."""
        return self.scheduler.get_num_unfinished_seq_groups()

    def has_unfinished_requests(self) -> bool:
        """Returns True if there are unfinished requests."""
        return self.scheduler.has_unfinished_seqs()

    def _schedule(
        self
    ) -> Tuple[List[SequenceGroupMetadata], SchedulerOutputs,
               List[RequestOutput]]:
        seq_group_metadata_list, scheduler_outputs = self.scheduler.schedule()
        return seq_group_metadata_list, scheduler_outputs, [
            RequestOutput.from_seq_group(seq_group)
            for seq_group in scheduler_outputs.ignored_seq_groups
        ]

    def _check_beam_search_early_stopping(
        self,
        early_stopping: Union[bool, str],
        sampling_params: SamplingParams,
        best_running_seq: Sequence,
        current_worst_seq: Sequence,
    ) -> bool:
        assert sampling_params.use_beam_search
        length_penalty = sampling_params.length_penalty
        if early_stopping is True:
            return True

        current_worst_score = (current_worst_seq.get_beam_search_score(
            length_penalty=length_penalty,
            eos_token_id=self.tokenizer.eos_token_id))
        if early_stopping is False:
            highest_attainable_score = (best_running_seq.get_beam_search_score(
                length_penalty=length_penalty,
                eos_token_id=self.tokenizer.eos_token_id))
        else:
            assert early_stopping == "never"
            if length_penalty > 0.0:
                # If length_penalty > 0.0, beam search will prefer longer
                # sequences. The highest attainable score calculation is
                # based on the longest possible sequence length in this case.
                max_possible_length = max(
                    best_running_seq.get_prompt_len() +
                    sampling_params.max_tokens,
                    self.scheduler_config.max_model_len)
                highest_attainable_score = (
                    best_running_seq.get_beam_search_score(
                        length_penalty=length_penalty,
                        eos_token_id=self.tokenizer.eos_token_id,
                        seq_len=max_possible_length))
            else:
                # Otherwise, beam search will prefer shorter sequences. The
                # highest attainable score calculation is based on the current
                # sequence length.
                highest_attainable_score = (
                    best_running_seq.get_beam_search_score(
                        length_penalty=length_penalty,
                        eos_token_id=self.tokenizer.eos_token_id))
        return current_worst_score >= highest_attainable_score

    def _process_sequence_group_outputs(self, seq_group: SequenceGroup,
                                        outputs: SequenceGroupOutput) -> None:
        # Process prompt logprobs
        prompt_logprobs = outputs.prompt_logprobs
        if prompt_logprobs is not None:
            seq_group.prompt_logprobs = prompt_logprobs

        # Process samples
        samples = outputs.samples
        parent_seqs = seq_group.get_seqs(status=SequenceStatus.RUNNING)
        existing_finished_seqs = seq_group.get_finished_seqs()
        parent_child_dict = {
            parent_seq.seq_id: []
            for parent_seq in parent_seqs
        }
        for sample in samples:
            parent_child_dict[sample.parent_seq_id].append(sample)
        # List of (child, parent)
        child_seqs: List[Tuple[Sequence, Sequence]] = []

        # Process the child samples for each parent sequence
        for parent in parent_seqs:
            child_samples: List[SequenceOutput] = parent_child_dict[
                parent.seq_id]
            if len(child_samples) == 0:
                # This parent sequence has no children samples. Remove
                # the parent sequence from the sequence group since it will
                # not be used in the future iterations.
                parent.status = SequenceStatus.FINISHED_ABORTED
                seq_group.remove(parent.seq_id)
                self.scheduler.free_seq(parent)
                continue
            # Fork the parent sequence if there are multiple child samples.
            for child_sample in child_samples[:-1]:
                new_child_seq_id = next(self.seq_counter)
                child = parent.fork(new_child_seq_id)
                child.append_token_id(child_sample.output_token,
                                      child_sample.logprobs)
                child_seqs.append((child, parent))
            # Continue the parent sequence for the last child sample.
            # We reuse the parent sequence here to reduce redundant memory
            # copies, especially when using non-beam search sampling methods.
            last_child_sample = child_samples[-1]
            parent.append_token_id(last_child_sample.output_token,
                                   last_child_sample.logprobs)
            child_seqs.append((parent, parent))

        for seq, _ in child_seqs:
            self._decode_sequence(seq, seq_group.sampling_params)
            self._check_stop(seq, seq_group.sampling_params)

        # Non-beam search case
        if not seq_group.sampling_params.use_beam_search:
            # For newly created child sequences, add them to the sequence group
            # and fork them in block manager if they are not finished.
            for seq, parent in child_seqs:
                if seq is not parent:
                    seq_group.add(seq)
                    if not seq.is_finished():
                        self.scheduler.fork_seq(parent, seq)

            # Free the finished and selected parent sequences' memory in block
            # manager. Keep them in the sequence group as candidate output.
            # NOTE: we need to fork the new sequences before freeing the
            # old sequences.
            for seq, parent in child_seqs:
                if seq is parent and seq.is_finished():
                    self.scheduler.free_seq(seq)
            return

        # Beam search case
        # Select the child sequences to keep in the sequence group.
        selected_child_seqs = []
        unselected_child_seqs = []
        beam_width = seq_group.sampling_params.best_of
        length_penalty = seq_group.sampling_params.length_penalty

        # Select the newly finished sequences with the highest scores
        # to replace existing finished sequences.
        # Tuple of (seq, parent, is_new)
        existing_finished_seqs = [(seq, None, False)
                                  for seq in existing_finished_seqs]
        new_finished_seqs = [(seq, parent, True) for seq, parent in child_seqs
                             if seq.is_finished()]
        all_finished_seqs = existing_finished_seqs + new_finished_seqs
        # Sort the finished sequences by their scores.
        all_finished_seqs.sort(key=lambda x: x[0].get_beam_search_score(
            length_penalty=length_penalty,
            eos_token_id=self.tokenizer.eos_token_id),
                               reverse=True)
        for seq, parent, is_new in all_finished_seqs[:beam_width]:
            if is_new:
                # A newly generated child sequence finishes and has a high
                # score, so we will add it into the sequence group.
                selected_child_seqs.append((seq, parent))
        for seq, parent, is_new in all_finished_seqs[beam_width:]:
            if is_new:
                # A newly generated child sequence finishes but has a low
                # score, so we will not add it into the sequence group.
                # Additionally, if this sequence is a continuation of a
                # parent sequence, we will need remove the parent sequence
                # from the sequence group.
                unselected_child_seqs.append((seq, parent))
            else:
                # An existing finished sequence has a low score, so we will
                # remove it from the sequence group.
                seq_group.remove(seq.seq_id)

        # select the top beam_width sequences from the running
        # sequences for the next iteration to continue the beam
        # search.
        running_child_seqs = [(seq, parent) for seq, parent in child_seqs
                              if not seq.is_finished()]
        # Sort the running sequences by their scores.
        running_child_seqs.sort(key=lambda x: x[0].get_beam_search_score(
            length_penalty=length_penalty,
            eos_token_id=self.tokenizer.eos_token_id),
                                reverse=True)

        # Check if we can stop the beam search.
        if len(running_child_seqs) == 0:
            # No running sequences, stop the beam search.
            stop_beam_search = True
        elif len(all_finished_seqs) < beam_width:
            # Not enough finished sequences, continue the beam search.
            stop_beam_search = False
        else:
            # Check the early stopping criteria
            best_running_seq = running_child_seqs[0][0]
            current_worst_seq = all_finished_seqs[beam_width - 1][0]
            stop_beam_search = self._check_beam_search_early_stopping(
                seq_group.sampling_params.early_stopping,
                seq_group.sampling_params, best_running_seq, current_worst_seq)

        if stop_beam_search:
            # Stop the beam search and remove all the running sequences from
            # the sequence group.
            unselected_child_seqs.extend(running_child_seqs)
        else:
            # Continue the beam search and select the top beam_width sequences
            # to continue the beam search.
            selected_child_seqs.extend(running_child_seqs[:beam_width])
            # The remaining running sequences will not be used in the next
            # iteration. Again, if these sequences are continuations of
            # parent sequences, we will need to remove the parent sequences
            # from the sequence group.
            unselected_child_seqs.extend(running_child_seqs[beam_width:])

        # For newly created child sequences, add them to the sequence group
        # and fork them in block manager if they are not finished.
        for seq, parent in selected_child_seqs:
            if seq is not parent:
                seq_group.add(seq)
                if not seq.is_finished():
                    self.scheduler.fork_seq(parent, seq)

        # Free the finished and selected parent sequences' memory in block
        # manager. Keep them in the sequence group as candidate output.
        for seq, parent in selected_child_seqs:
            if seq is parent and seq.is_finished():
                self.scheduler.free_seq(seq)

        # Remove the unselected parent sequences from the sequence group and
        # free their memory in block manager.
        for seq, parent in unselected_child_seqs:
            if seq is parent:
                # Remove the parent sequence if it is not selected for next
                # iteration
                seq_group.remove(seq.seq_id)
                self.scheduler.free_seq(seq)

    def _process_model_outputs(
            self, output: SamplerOutput,
            scheduler_outputs: SchedulerOutputs) -> List[RequestOutput]:
        # Update the scheduled sequence groups with the model outputs.
        scheduled_seq_groups = scheduler_outputs.scheduled_seq_groups
        for seq_group, outputs in zip(scheduled_seq_groups, output):
            self._process_sequence_group_outputs(seq_group, outputs)

        # Free the finished sequence groups.
        self.scheduler.free_finished_seq_groups()

        # Create the outputs.
        request_outputs: List[RequestOutput] = []
        for seq_group in (scheduled_seq_groups +
                          scheduler_outputs.ignored_seq_groups):
            request_output = RequestOutput.from_seq_group(seq_group)
            request_outputs.append(request_output)

        if self.log_stats:
            # Log the system stats.
            self._log_system_stats(scheduler_outputs.prompt_run,
                                   scheduler_outputs.num_batched_tokens)
        return request_outputs

    def step(self) -> List[RequestOutput]:
        """Performs one decoding iteration and returns newly generated results.

        This function performs one decoding iteration of the engine. It first
        schedules the sequences to be executed in the next iteration and the
        token blocks to be swapped in/out/copy. Then, it executes the model
        and updates the scheduler with the model outputs. Finally, it decodes
        the sequences and returns the newly generated results.
        """
        seq_group_metadata_list, scheduler_outputs, ignored = self._schedule()
        if scheduler_outputs.is_empty():
            return ignored

        # Execute the model.
        output = self._run_workers(
            "execute_model",
            seq_group_metadata_list=seq_group_metadata_list,
            blocks_to_swap_in=scheduler_outputs.blocks_to_swap_in,
            blocks_to_swap_out=scheduler_outputs.blocks_to_swap_out,
            blocks_to_copy=scheduler_outputs.blocks_to_copy,
        )

        return self._process_model_outputs(output, scheduler_outputs)

    def _log_system_stats(
        self,
        prompt_run: bool,
        num_batched_tokens: int,
    ) -> None:
        now = time.monotonic()
        # Log the number of batched input tokens.
        if prompt_run:
            self.num_prompt_tokens.append((now, num_batched_tokens))
        else:
            self.num_generation_tokens.append((now, num_batched_tokens))

        should_log = now - self.last_logging_time >= _LOGGING_INTERVAL_SEC
        if not should_log:
            return

        # Discard the old stats.
        self.num_prompt_tokens = [(t, n) for t, n in self.num_prompt_tokens
                                  if now - t < _LOGGING_INTERVAL_SEC]
        self.num_generation_tokens = [(t, n)
                                      for t, n in self.num_generation_tokens
                                      if now - t < _LOGGING_INTERVAL_SEC]

        if len(self.num_prompt_tokens) > 1:
            total_num_tokens = sum(n for _, n in self.num_prompt_tokens[:-1])
            window = now - self.num_prompt_tokens[0][0]
            avg_prompt_throughput = total_num_tokens / window
        else:
            avg_prompt_throughput = 0.0
        if len(self.num_generation_tokens) > 1:
            total_num_tokens = sum(n
                                   for _, n in self.num_generation_tokens[:-1])
            window = now - self.num_generation_tokens[0][0]
            avg_generation_throughput = total_num_tokens / window
        else:
            avg_generation_throughput = 0.0

        total_num_gpu_blocks = self.cache_config.num_gpu_blocks
        num_free_gpu_blocks = (
            self.scheduler.block_manager.get_num_free_gpu_blocks())
        num_used_gpu_blocks = total_num_gpu_blocks - num_free_gpu_blocks
        gpu_cache_usage = num_used_gpu_blocks / total_num_gpu_blocks

        total_num_cpu_blocks = self.cache_config.num_cpu_blocks
        if total_num_cpu_blocks > 0:
            num_free_cpu_blocks = (
                self.scheduler.block_manager.get_num_free_cpu_blocks())
            num_used_cpu_blocks = total_num_cpu_blocks - num_free_cpu_blocks
            cpu_cache_usage = num_used_cpu_blocks / total_num_cpu_blocks
        else:
            cpu_cache_usage = 0.0

        record_metrics(
            avg_prompt_throughput=avg_prompt_throughput,
            avg_generation_throughput=avg_generation_throughput,
            scheduler_running=len(self.scheduler.running),
            scheduler_swapped=len(self.scheduler.swapped),
            scheduler_waiting=len(self.scheduler.waiting),
            gpu_cache_usage=gpu_cache_usage,
            cpu_cache_usage=cpu_cache_usage,
        )

        logger.info("Avg prompt throughput: "
                    f"{avg_prompt_throughput:.1f} tokens/s, "
                    "Avg generation throughput: "
                    f"{avg_generation_throughput:.1f} tokens/s, "
                    f"Running: {len(self.scheduler.running)} reqs, "
                    f"Swapped: {len(self.scheduler.swapped)} reqs, "
                    f"Pending: {len(self.scheduler.waiting)} reqs, "
                    f"GPU KV cache usage: {gpu_cache_usage * 100:.1f}%, "
                    f"CPU KV cache usage: {cpu_cache_usage * 100:.1f}%")
        self.last_logging_time = now

    def _decode_sequence(self, seq: Sequence, prms: SamplingParams) -> None:
        """Decodes the new token for a sequence."""
        (new_tokens, new_output_text, prefix_offset,
         read_offset) = detokenize_incrementally(
             self.tokenizer,
             all_input_ids=seq.get_token_ids(),
             prev_tokens=seq.tokens,
             prefix_offset=seq.prefix_offset,
             read_offset=seq.read_offset,
             skip_special_tokens=prms.skip_special_tokens,
             spaces_between_special_tokens=prms.spaces_between_special_tokens,
         )
        if seq.tokens is None:
            seq.tokens = new_tokens
        else:
            seq.tokens.extend(new_tokens)
        seq.prefix_offset = prefix_offset
        seq.read_offset = read_offset
        seq.output_text += new_output_text

    def _check_stop(self, seq: Sequence,
                    sampling_params: SamplingParams) -> None:
        """Stop the finished sequences."""
        for stop_str in sampling_params.stop:
            if seq.output_text.endswith(stop_str):
                # Truncate the output text so that the stop string is
                # not included in the output.
                seq.output_text = seq.output_text[:-len(stop_str)]
                seq.status = SequenceStatus.FINISHED_STOPPED
                return
        if seq.get_last_token_id() in sampling_params.stop_token_ids:
            seq.status = SequenceStatus.FINISHED_STOPPED
            return

        # Check if the sequence has reached max_model_len.
        if seq.get_len() > self.scheduler_config.max_model_len:
            seq.status = SequenceStatus.FINISHED_LENGTH_CAPPED
            return

        # Check if the sequence has reached max_tokens.
        if seq.get_output_len() == sampling_params.max_tokens:
            seq.status = SequenceStatus.FINISHED_LENGTH_CAPPED
            return

        # Check if the sequence has generated the EOS token.
        if ((not sampling_params.ignore_eos)
                and seq.get_last_token_id() == self.tokenizer.eos_token_id):
            seq.status = SequenceStatus.FINISHED_STOPPED
            return

    def _run_workers_in_batch(
        self,
        workers,
        method: str,
        *args,
        **kwargs,
    ):
        all_outputs = []
        for worker in workers:
            if self.parallel_config.worker_use_ray:
                executor = partial(worker.execute_method.remote, method)
            else:
                executor = getattr(worker, method)

            output = executor(*args, **kwargs)
            all_outputs.append(output)
        if self.parallel_config.worker_use_ray:
            all_outputs = ray.get(all_outputs)
        return all_outputs

    def _run_workers(
        self,
        method: str,
        *args,
        get_all_outputs: bool = False,
        max_concurrent_workers: Optional[int] = None,
        **kwargs,
    ) -> Any:
        """Runs the given method on all workers."""
        all_outputs = []
        if max_concurrent_workers:
            work_groups = [
                self.workers[i:i + max_concurrent_workers]
                for i in range(0, len(self.workers), max_concurrent_workers)
            ]
        else:
            work_groups = [self.workers]

        for workers in work_groups:
            all_outputs.extend(
                self._run_workers_in_batch(workers, method, *args, **kwargs))

        if get_all_outputs:
            return all_outputs

        # Make sure all workers have the same results.
        output = all_outputs[0]
        for other_output in all_outputs[1:]:
            assert output == other_output
        return output<|MERGE_RESOLUTION|>--- conflicted
+++ resolved
@@ -7,12 +7,8 @@
                          SchedulerConfig)
 from vllm.core.scheduler import Scheduler, SchedulerOutputs
 from vllm.engine.arg_utils import EngineArgs
-<<<<<<< HEAD
-from vllm.engine.ray_utils import RayWorker, initialize_cluster, ray
-=======
 from vllm.engine.metrics import record_metrics
 from vllm.engine.ray_utils import RayWorkerVllm, initialize_cluster, ray
->>>>>>> e398258a
 from vllm.logger import init_logger
 from vllm.outputs import RequestOutput
 from vllm.sampling_params import SamplingParams
@@ -176,11 +172,7 @@
                     placement_group=placement_group,
                     placement_group_capture_child_tasks=True),
                 **ray_remote_kwargs,
-<<<<<<< HEAD
-            )(RayWorker).remote(self.model_config.trust_remote_code)
-=======
             )(RayWorkerVllm).remote(self.model_config.trust_remote_code)
->>>>>>> e398258a
             self.workers.append(worker)
 
         # Initialize torch distributed process group for the workers.
@@ -464,7 +456,7 @@
         all_finished_seqs.sort(key=lambda x: x[0].get_beam_search_score(
             length_penalty=length_penalty,
             eos_token_id=self.tokenizer.eos_token_id),
-                               reverse=True)
+            reverse=True)
         for seq, parent, is_new in all_finished_seqs[:beam_width]:
             if is_new:
                 # A newly generated child sequence finishes and has a high
@@ -492,7 +484,7 @@
         running_child_seqs.sort(key=lambda x: x[0].get_beam_search_score(
             length_penalty=length_penalty,
             eos_token_id=self.tokenizer.eos_token_id),
-                                reverse=True)
+            reverse=True)
 
         # Check if we can stop the beam search.
         if len(running_child_seqs) == 0:
@@ -678,7 +670,7 @@
              read_offset=seq.read_offset,
              skip_special_tokens=prms.skip_special_tokens,
              spaces_between_special_tokens=prms.spaces_between_special_tokens,
-         )
+        )
         if seq.tokens is None:
             seq.tokens = new_tokens
         else:
