import argparse
import dataclasses
from dataclasses import dataclass
from typing import Optional, Tuple

from vllm.config import (CacheConfig, ModelConfig, ParallelConfig,
                         SchedulerConfig, SpSConfig)


@dataclass
class EngineArgs:
    """Arguments for vLLM engine."""
    model: str
    tokenizer: Optional[str] = None
    tokenizer_mode: str = 'auto'
    trust_remote_code: bool = False
    download_dir: Optional[str] = None
    load_format: str = 'auto'
    dtype: str = 'auto'
    seed: int = 0
    max_model_len: Optional[int] = None
    worker_use_ray: bool = False
    pipeline_parallel_size: int = 1
    tensor_parallel_size: int = 1
    max_parallel_loading_workers: Optional[int] = None
    block_size: int = 16
    swap_space: int = 4  # GiB
    gpu_memory_utilization: float = 0.90
    max_num_batched_tokens: Optional[int] = None
    max_num_seqs: int = 256
    max_paddings: int = 256
    disable_log_stats: bool = False
    revision: Optional[str] = None
    tokenizer_revision: Optional[str] = None
    quantization: Optional[str] = None

    def __post_init__(self):
        if self.tokenizer is None:
            self.tokenizer = self.model

    @staticmethod
    def add_cli_args(
            parser: argparse.ArgumentParser) -> argparse.ArgumentParser:
        """Shared CLI arguments for vLLM engine."""

        # NOTE: If you update any of the arguments below, please also
        # make sure to update docs/source/models/engine_args.rst

        # Model arguments
        parser.add_argument(
            '--model',
            type=str,
            default='facebook/opt-125m',
            help='name or path of the huggingface model to use')
        parser.add_argument(
            '--tokenizer',
            type=str,
            default=EngineArgs.tokenizer,
            help='name or path of the huggingface tokenizer to use')
        parser.add_argument(
            '--revision',
            type=str,
            default=None,
            help='the specific model version to use. It can be a branch '
            'name, a tag name, or a commit id. If unspecified, will use '
            'the default version.')
        parser.add_argument(
            '--tokenizer-revision',
            type=str,
            default=None,
            help='the specific tokenizer version to use. It can be a branch '
            'name, a tag name, or a commit id. If unspecified, will use '
            'the default version.')
        parser.add_argument('--tokenizer-mode',
                            type=str,
                            default=EngineArgs.tokenizer_mode,
                            choices=['auto', 'slow'],
                            help='tokenizer mode. "auto" will use the fast '
                            'tokenizer if available, and "slow" will '
                            'always use the slow tokenizer.')
        parser.add_argument('--trust-remote-code',
                            action='store_true',
                            help='trust remote code from huggingface')
        parser.add_argument('--download-dir',
                            type=str,
                            default=EngineArgs.download_dir,
                            help='directory to download and load the weights, '
                            'default to the default cache dir of '
                            'huggingface')
        parser.add_argument(
            '--load-format',
            type=str,
            default=EngineArgs.load_format,
            choices=['auto', 'pt', 'safetensors', 'npcache', 'dummy'],
            help='The format of the model weights to load. '
            '"auto" will try to load the weights in the safetensors format '
            'and fall back to the pytorch bin format if safetensors format '
            'is not available. '
            '"pt" will load the weights in the pytorch bin format. '
            '"safetensors" will load the weights in the safetensors format. '
            '"npcache" will load the weights in pytorch format and store '
            'a numpy cache to speed up the loading. '
            '"dummy" will initialize the weights with random values, '
            'which is mainly for profiling.')
        parser.add_argument(
            '--dtype',
            type=str,
            default=EngineArgs.dtype,
            choices=[
                'auto', 'half', 'float16', 'bfloat16', 'float', 'float32'
            ],
            help='data type for model weights and activations. '
            'The "auto" option will use FP16 precision '
            'for FP32 and FP16 models, and BF16 precision '
            'for BF16 models.')
        parser.add_argument('--max-model-len',
                            type=int,
                            default=None,
                            help='model context length. If unspecified, '
                            'will be automatically derived from the model.')
        # Parallel arguments
        parser.add_argument('--worker-use-ray',
                            action='store_true',
                            help='use Ray for distributed serving, will be '
                            'automatically set when using more than 1 GPU')
        parser.add_argument('--pipeline-parallel-size',
                            '-pp',
                            type=int,
                            default=EngineArgs.pipeline_parallel_size,
                            help='number of pipeline stages')
        parser.add_argument('--tensor-parallel-size',
                            '-tp',
                            type=int,
                            default=EngineArgs.tensor_parallel_size,
                            help='number of tensor parallel replicas')
        parser.add_argument(
            '--max-parallel-loading-workers',
            type=int,
            help='load model sequentially in multiple batches, '
            'to avoid RAM OOM when using tensor '
            'parallel and large models')
        # KV cache arguments
        parser.add_argument('--block-size',
                            type=int,
                            default=EngineArgs.block_size,
                            choices=[8, 16, 32],
                            help='token block size')
        # TODO(woosuk): Support fine-grained seeds (e.g., seed per request).
        parser.add_argument('--seed',
                            type=int,
                            default=EngineArgs.seed,
                            help='random seed')
        parser.add_argument('--swap-space',
                            type=int,
                            default=EngineArgs.swap_space,
                            help='CPU swap space size (GiB) per GPU')
        parser.add_argument('--gpu-memory-utilization',
                            type=float,
                            default=EngineArgs.gpu_memory_utilization,
                            help='the percentage of GPU memory to be used for'
                            'the model executor')
        parser.add_argument('--max-num-batched-tokens',
                            type=int,
                            default=EngineArgs.max_num_batched_tokens,
                            help='maximum number of batched tokens per '
                            'iteration')
        parser.add_argument('--max-num-seqs',
                            type=int,
                            default=EngineArgs.max_num_seqs,
                            help='maximum number of sequences per iteration')
        parser.add_argument('--max-paddings',
                            type=int,
                            default=EngineArgs.max_paddings,
                            help='maximum number of paddings in a batch')
        parser.add_argument('--disable-log-stats',
                            action='store_true',
                            help='disable logging statistics')
        # Quantization settings.
        parser.add_argument('--quantization',
                            '-q',
                            type=str,
                            choices=['awq', 'squeezellm', None],
                            default=None,
                            help='Method used to quantize the weights')
        return parser

    @classmethod
    def from_cli_args(cls, args: argparse.Namespace) -> 'EngineArgs':
        # Get the list of attributes of this dataclass.
        attrs = [attr.name for attr in dataclasses.fields(cls)]
        # Set the attributes from the parsed arguments.
        engine_args = cls(**{attr: getattr(args, attr) for attr in attrs})
        return engine_args

    def create_engine_configs(
        self,
    ) -> Tuple[ModelConfig, CacheConfig, ParallelConfig, SchedulerConfig]:
        model_config = ModelConfig(self.model, self.tokenizer,
                                   self.tokenizer_mode, self.trust_remote_code,
                                   self.download_dir, self.load_format,
                                   self.dtype, self.seed, self.revision,
                                   self.tokenizer_revision, self.max_model_len,
                                   self.quantization)
<<<<<<< HEAD
        cache_config = CacheConfig(
            self.block_size, self.gpu_memory_utilization, self.swap_space,
            getattr(model_config.hf_config, 'sliding_window', None))
=======
        cache_config = CacheConfig(self.block_size,
                                   self.gpu_memory_utilization,
                                   self.swap_space,
                                   model_config.get_sliding_window())
>>>>>>> e398258a
        parallel_config = ParallelConfig(self.pipeline_parallel_size,
                                         self.tensor_parallel_size,
                                         self.worker_use_ray,
                                         self.max_parallel_loading_workers)
        scheduler_config = SchedulerConfig(self.max_num_batched_tokens,
                                           self.max_num_seqs,
                                           model_config.max_model_len,
                                           self.max_paddings)
        return model_config, cache_config, parallel_config, scheduler_config


@dataclass
class AsyncEngineArgs(EngineArgs):
    """Arguments for asynchronous vLLM engine."""
    engine_use_ray: bool = False
    disable_log_requests: bool = False
    max_log_len: Optional[int] = None

    @staticmethod
    def add_cli_args(
            parser: argparse.ArgumentParser) -> argparse.ArgumentParser:
        parser = EngineArgs.add_cli_args(parser)
        parser.add_argument('--engine-use-ray',
                            action='store_true',
                            help='use Ray to start the LLM engine in a '
                            'separate process as the server process.')
        parser.add_argument('--disable-log-requests',
                            action='store_true',
                            help='disable logging requests')
        parser.add_argument('--max-log-len',
                            type=int,
                            default=None,
                            help='max number of prompt characters or prompt '
                            'ID numbers being printed in log. '
                            'Default: unlimited.')
<<<<<<< HEAD
        return parser

@dataclass
class SpSEngineArgs:
    """Arguments for vLLM engine."""
    target_model: str
    draft_model: str
    draft_size: int = 8
    tokenizer: Optional[str] = None
    tokenizer_mode: str = 'auto'
    trust_remote_code: bool = False
    target_download_dir: Optional[str] = None
    draft_download_dir: Optional[str] = None
    load_format: str = 'auto'
    dtype: str = 'auto'
    seed: int = 0
    max_model_len: Optional[int] = None
    worker_use_ray: bool = False
    target_data_parallel_size: int = 1
    target_pipeline_parallel_size: int = 1
    target_tensor_parallel_size: int = 1
    draft_data_parallel_size: int = 1
    draft_tensor_parallel_size: int = 1
    draft_pipeline_parallel_size: int = 1
    max_parallel_loading_workers: Optional[int] = None
    block_size: int = 16
    swap_space: int = 4  # GiB
    gpu_memory_utilization: float = 0.90
    max_num_batched_tokens: Optional[int] = None
    max_num_seqs: int = 256
    max_paddings: int = 256
    disable_log_stats: bool = False
    revision: Optional[str] = None
    tokenizer_revision: Optional[str] = None
    quantization: Optional[str] = None

    def __post_init__(self):
        if self.tokenizer is None:
            self.tokenizer = self.target_model

    @staticmethod
    def add_cli_args(
            parser: argparse.ArgumentParser) -> argparse.ArgumentParser:
        """Shared CLI arguments for vLLM engine."""

        # NOTE: If you update any of the arguments below, please also
        # make sure to update docs/source/models/engine_args.rst

        # Model arguments
        parser.add_argument(
            '--target-model',
            type=str,
            default='facebook/opt-125m',
            help='name or path of the huggingface model to use')
        parser.add_argument(
            '--draft-model',
            type=str,
            default='facebook/opt-125m',
            help='name or path of the huggingface model to use')
        parser.add_argument('--window-size',
                            type=int,
                            default=SpSEngineArgs.draft_size,
                            help='number of auto-regressive draft model run')
        parser.add_argument(
            '--tokenizer',
            type=str,
            default=SpSEngineArgs.tokenizer,
            help='name or path of the huggingface tokenizer to use')
        parser.add_argument(
            '--revision',
            type=str,
            default=None,
            help='the specific model version to use. It can be a branch '
            'name, a tag name, or a commit id. If unspecified, will use '
            'the default version.')
        parser.add_argument(
            '--tokenizer-revision',
            type=str,
            default=None,
            help='the specific tokenizer version to use. It can be a branch '
            'name, a tag name, or a commit id. If unspecified, will use '
            'the default version.')
        parser.add_argument('--tokenizer-mode',
                            type=str,
                            default=SpSEngineArgs.tokenizer_mode,
                            choices=['auto', 'slow'],
                            help='tokenizer mode. "auto" will use the fast '
                            'tokenizer if available, and "slow" will '
                            'always use the slow tokenizer.')
        parser.add_argument('--trust-remote-code',
                            action='store_true',
                            help='trust remote code from huggingface')
        parser.add_argument('--target-download-dir',
                            type=str,
                            default=SpSEngineArgs.target_download_dir,
                            help='directory to download and load the weights, '
                            'default to the default cache dir of '
                            'huggingface')
        parser.add_argument('--draft-download-dir',
                            type=str,
                            default=SpSEngineArgs.draft_download_dir,
                            help='directory to download and load the weights, '
                            'default to the default cache dir of '
                            'huggingface')
        parser.add_argument(
            '--load-format',
            type=str,
            default=SpSEngineArgs.load_format,
            choices=['auto', 'pt', 'safetensors', 'npcache', 'dummy'],
            help='The format of the model weights to load. '
            '"auto" will try to load the weights in the safetensors format '
            'and fall back to the pytorch bin format if safetensors format '
            'is not available. '
            '"pt" will load the weights in the pytorch bin format. '
            '"safetensors" will load the weights in the safetensors format. '
            '"npcache" will load the weights in pytorch format and store '
            'a numpy cache to speed up the loading. '
            '"dummy" will initialize the weights with random values, '
            'which is mainly for profiling.')
        parser.add_argument(
            '--dtype',
            type=str,
            default=SpSEngineArgs.dtype,
            choices=[
                'auto', 'half', 'float16', 'bfloat16', 'float', 'float32'
            ],
            help='data type for model weights and activations. '
            'The "auto" option will use FP16 precision '
            'for FP32 and FP16 models, and BF16 precision '
            'for BF16 models.')
        parser.add_argument('--max-model-len',
                            type=int,
                            default=None,
                            help='model context length. If unspecified, '
                            'will be automatically derived from the model.')
        # Parallel arguments
        parser.add_argument('--worker-use-ray',
                            action='store_true',
                            help='use Ray for distributed serving, will be '
                            'automatically set when using more than 1 GPU')
        parser.add_argument('--target-pipeline-parallel-size',
                            '-target-pp',
                            type=int,
                            default=SpSEngineArgs.target_pipeline_parallel_size,
                            help='number of pipeline stages')
        parser.add_argument('--target-tensor-parallel-size',
                            '-target-tp',
                            type=int,
                            default=SpSEngineArgs.target_tensor_parallel_size,
                            help='number of tensor parallel replicas')
        parser.add_argument('--draft-tensor-parallel-size',
                            '-draft-tp',
                            type=int,
                            default=SpSEngineArgs.draft_tensor_parallel_size,
                            help='number of tensor parallel replicas')
        parser.add_argument('--draft-data-parallel-size',
                            '-draft-dp',
                            type=int,
                            default=SpSEngineArgs.draft_data_parallel_size,
                            help='number of data parallel replicas')
        parser.add_argument(
            '--max-parallel-loading-workers',
            type=int,
            help='load model sequentially in multiple batches, '
            'to avoid RAM OOM when using tensor '
            'parallel and large models')
        # KV cache arguments
        parser.add_argument('--block-size',
                            type=int,
                            default=SpSEngineArgs.block_size,
                            choices=[8, 16, 32],
                            help='token block size')
        # TODO(woosuk): Support fine-grained seeds (e.g., seed per request).
        parser.add_argument('--seed',
                            type=int,
                            default=SpSEngineArgs.seed,
                            help='random seed')
        parser.add_argument('--swap-space',
                            type=int,
                            default=SpSEngineArgs.swap_space,
                            help='CPU swap space size (GiB) per GPU')
        parser.add_argument('--gpu-memory-utilization',
                            type=float,
                            default=SpSEngineArgs.gpu_memory_utilization,
                            help='the percentage of GPU memory to be used for'
                            'the model executor')
        parser.add_argument('--max-num-batched-tokens',
                            type=int,
                            default=SpSEngineArgs.max_num_batched_tokens,
                            help='maximum number of batched tokens per '
                            'iteration')
        parser.add_argument('--max-num-seqs',
                            type=int,
                            default=SpSEngineArgs.max_num_seqs,
                            help='maximum number of sequences per iteration')
        parser.add_argument('--max-paddings',
                            type=int,
                            default=SpSEngineArgs.max_paddings,
                            help='maximum number of paddings in a batch')
        parser.add_argument('--disable-log-stats',
                            action='store_true',
                            help='disable logging statistics')
        # Quantization settings.
        parser.add_argument('--quantization',
                            '-q',
                            type=str,
                            choices=['awq', 'squeezellm', None],
                            default=None,
                            help='Method used to quantize the weights')
        return parser

    @classmethod
    def from_cli_args(cls, args: argparse.Namespace) -> 'SpSEngineArgs':
        # Get the list of attributes of this dataclass.
        attrs = [attr.name for attr in dataclasses.fields(cls)]
        # Set the attributes from the parsed arguments.
        engine_args = cls(**{attr: getattr(args, attr) for attr in attrs})
        return engine_args

    def create_engine_configs(
        self,
    ) -> Tuple[ModelConfig, ModelConfig, CacheConfig, ParallelConfig, ParallelConfig, SchedulerConfig, SpSConfig]:
        target_model_config = ModelConfig(self.target_model, self.tokenizer,
                                   self.tokenizer_mode, self.trust_remote_code,
                                   self.target_download_dir, self.load_format,
                                   self.dtype, self.seed, self.revision,
                                   self.tokenizer_revision, self.max_model_len,
                                   self.quantization)
        draft_model_config = ModelConfig(self.draft_model, self.tokenizer,
                                   self.tokenizer_mode, self.trust_remote_code,
                                   self.draft_download_dir, self.load_format,
                                   self.dtype, self.seed, self.revision,
                                   self.tokenizer_revision, self.max_model_len,
                                   self.quantization)
        cache_config = CacheConfig(
            self.block_size, self.gpu_memory_utilization, self.swap_space,
            getattr(target_model_config.hf_config, 'sliding_window', None))
        target_parallel_config = ParallelConfig(self.target_pipeline_parallel_size,
                                         self.target_tensor_parallel_size,
                                         self.worker_use_ray,
                                         self.max_parallel_loading_workers)
        draft_parallel_config = ParallelConfig(self.draft_pipeline_parallel_size,
                                         self.draft_tensor_parallel_size,
                                         self.worker_use_ray,
                                         self.max_parallel_loading_workers)
        scheduler_config = SchedulerConfig(self.max_num_batched_tokens,
                                           self.max_num_seqs,
                                           target_model_config.max_model_len,
                                           self.max_paddings)
        sps_config = SpSConfig(self.draft_size)
        return target_model_config, draft_model_config, cache_config,target_parallel_config, draft_parallel_config, scheduler_config, sps_config
=======
        return parser
>>>>>>> e398258a
<|MERGE_RESOLUTION|>--- conflicted
+++ resolved
@@ -201,16 +201,10 @@
                                    self.dtype, self.seed, self.revision,
                                    self.tokenizer_revision, self.max_model_len,
                                    self.quantization)
-<<<<<<< HEAD
-        cache_config = CacheConfig(
-            self.block_size, self.gpu_memory_utilization, self.swap_space,
-            getattr(model_config.hf_config, 'sliding_window', None))
-=======
         cache_config = CacheConfig(self.block_size,
                                    self.gpu_memory_utilization,
                                    self.swap_space,
                                    model_config.get_sliding_window())
->>>>>>> e398258a
         parallel_config = ParallelConfig(self.pipeline_parallel_size,
                                          self.tensor_parallel_size,
                                          self.worker_use_ray,
@@ -246,8 +240,14 @@
                             help='max number of prompt characters or prompt '
                             'ID numbers being printed in log. '
                             'Default: unlimited.')
-<<<<<<< HEAD
+        parser.add_argument('--max-log-len',
+                            type=int,
+                            default=None,
+                            help='max number of prompt characters or prompt '
+                            'ID numbers being printed in log. '
+                            'Default: unlimited.')
         return parser
+
 
 @dataclass
 class SpSEngineArgs:
@@ -470,34 +470,31 @@
         self,
     ) -> Tuple[ModelConfig, ModelConfig, CacheConfig, ParallelConfig, ParallelConfig, SchedulerConfig, SpSConfig]:
         target_model_config = ModelConfig(self.target_model, self.tokenizer,
-                                   self.tokenizer_mode, self.trust_remote_code,
-                                   self.target_download_dir, self.load_format,
-                                   self.dtype, self.seed, self.revision,
-                                   self.tokenizer_revision, self.max_model_len,
-                                   self.quantization)
+                                          self.tokenizer_mode, self.trust_remote_code,
+                                          self.target_download_dir, self.load_format,
+                                          self.dtype, self.seed, self.revision,
+                                          self.tokenizer_revision, self.max_model_len,
+                                          self.quantization)
         draft_model_config = ModelConfig(self.draft_model, self.tokenizer,
-                                   self.tokenizer_mode, self.trust_remote_code,
-                                   self.draft_download_dir, self.load_format,
-                                   self.dtype, self.seed, self.revision,
-                                   self.tokenizer_revision, self.max_model_len,
-                                   self.quantization)
+                                         self.tokenizer_mode, self.trust_remote_code,
+                                         self.draft_download_dir, self.load_format,
+                                         self.dtype, self.seed, self.revision,
+                                         self.tokenizer_revision, self.max_model_len,
+                                         self.quantization)
         cache_config = CacheConfig(
             self.block_size, self.gpu_memory_utilization, self.swap_space,
             getattr(target_model_config.hf_config, 'sliding_window', None))
         target_parallel_config = ParallelConfig(self.target_pipeline_parallel_size,
-                                         self.target_tensor_parallel_size,
-                                         self.worker_use_ray,
-                                         self.max_parallel_loading_workers)
+                                                self.target_tensor_parallel_size,
+                                                self.worker_use_ray,
+                                                self.max_parallel_loading_workers)
         draft_parallel_config = ParallelConfig(self.draft_pipeline_parallel_size,
-                                         self.draft_tensor_parallel_size,
-                                         self.worker_use_ray,
-                                         self.max_parallel_loading_workers)
+                                               self.draft_tensor_parallel_size,
+                                               self.worker_use_ray,
+                                               self.max_parallel_loading_workers)
         scheduler_config = SchedulerConfig(self.max_num_batched_tokens,
                                            self.max_num_seqs,
                                            target_model_config.max_model_len,
                                            self.max_paddings)
         sps_config = SpSConfig(self.draft_size)
-        return target_model_config, draft_model_config, cache_config,target_parallel_config, draft_parallel_config, scheduler_config, sps_config
-=======
-        return parser
->>>>>>> e398258a
+        return target_model_config, draft_model_config, cache_config, target_parallel_config, draft_parallel_config, scheduler_config, sps_config