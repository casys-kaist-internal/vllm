import os
import copy
import time
from functools import partial
from typing import TYPE_CHECKING, Any, Iterable, List, Optional, Tuple, Union, Dict
import itertools

import torch
from torch.cuda import nvtx

from vllm.config import (CacheConfig, ModelConfig, ParallelConfig,
                         SchedulerConfig, SpSConfig)
from vllm.core.sps_scheduler import SpSScheduler, SpSSchedulerOutputs
from vllm.engine.arg_utils import SpSEngineArgs
from vllm.engine.metrics import record_metrics
from vllm.engine.ray_utils import RayWorkerVllm, initialize_cluster, ray
from vllm.logger import init_logger
from vllm.outputs import SpSRequestOutput as RequestOutput
from vllm.sampling_params import SamplingParams
from vllm.sequence import (SamplerOutput, Sequence, SequenceData, SequenceGroup,
                           SequenceGroupMetadata, SequenceGroupOutput,
                           SequenceOutput, SequenceStatus, SpSStage)
from vllm.transformers_utils.tokenizer import (detokenize_incrementally,
                                               get_tokenizer)
from vllm.utils import Counter

if ray:
    from ray.air.util.torch_dist import init_torch_dist_process_group
    from ray.util.scheduling_strategies import PlacementGroupSchedulingStrategy

if TYPE_CHECKING:
    from ray.util.placement_group import PlacementGroup

logger = init_logger(__name__)

_LOGGING_INTERVAL_SEC = 5


class SpSLLMEngine:
    """A SpS LLM engine that receives requests and generates texts.

    This is the main class for the vLLM engine. It receives requests
    from clients and generates texts from the LLM. It includes a tokenizer, a
    language model (possibly distributed across multiple GPUs), and GPU memory
    space allocated for intermediate states (aka KV cache). This class utilizes
    iteration-level scheduling and efficient memory management to maximize the
    serving throughput.

    The `LLM` class wraps this class for offline batched inference and the
    `AsyncLLMEngine` class wraps this class for online serving.

    NOTE: The config arguments are derived from the `EngineArgs` class. For the
    comprehensive list of arguments, see `EngineArgs`.

    Args:
        model_config: The configuration related to the LLM model.
        cache_config: The configuration related to the KV cache memory
            management.
        parallel_config: The configuration related to distributed execution.
        scheduler_config: The configuration related to the request scheduler.
        distributed_init_method: The initialization method for distributed
            execution. See `torch.distributed.init_process_group` for details.
        placement_group: Ray placement group for distributed execution.
            Required for distributed execution.
        log_stats: Whether to log statistics.
    """

    def __init__(
        self,
        target_model_config: ModelConfig,
        draft_model_config: ModelConfig,
        cache_config: CacheConfig,
        parallel_config: ParallelConfig,
        scheduler_config: SchedulerConfig,
        sps_config: SpSConfig,
        distributed_init_method: str,
        placement_group: Optional["PlacementGroup"],
        log_stats: bool,
    ) -> None:
        logger.info(
            "Initializing an SpS LLM engine with config: "
            f"target_model={target_model_config.model!r}, "
            f"draft_model={draft_model_config.model!r}, "
            f"tokenizer={target_model_config.tokenizer!r}, "
            f"tokenizer_mode={target_model_config.tokenizer_mode}, "
            f"revision={target_model_config.revision}, "
            f"tokenizer_revision={target_model_config.tokenizer_revision}, "
            f"trust_remote_code={target_model_config.trust_remote_code}, "
            f"dtype={target_model_config.dtype}, "
            f"max_seq_len={target_model_config.max_model_len}, "
            f"target_download_dir={target_model_config.download_dir!r}, "
            f"draft_download_dir={draft_model_config.download_dir!r}, "
            f"load_format={target_model_config.load_format}, "
            f"target_tensor_parallel_size={parallel_config.tensor_parallel_size}, "
            f"target_model_quantization={target_model_config.quantization}, "
            f"draft_model_quantization={target_model_config.quantization}, "
            f"seed={target_model_config.seed})")
        # TODO(woosuk): Print more configs in debug mode.

        self.target_model_config = target_model_config
        self.draft_model_config = draft_model_config
        self.cache_config = cache_config
        self.parallel_config = parallel_config
        self.scheduler_config = scheduler_config
        self.sps_config = sps_config
        self.log_stats = log_stats
        self._verify_args()

        self.tokenizer = get_tokenizer(
            target_model_config.tokenizer,
            tokenizer_mode=target_model_config.tokenizer_mode,
            trust_remote_code=target_model_config.trust_remote_code,
            tokenizer_revision=target_model_config.tokenizer_revision,
            revision=target_model_config.revision)
        self.seq_counter = Counter()

        # Create the parallel GPU workers.
        if self.parallel_config.worker_use_ray:
            self._init_workers_ray(placement_group)
        else:
            self._init_workers(distributed_init_method)

        # Profile the memory usage and initialize the cache.
        self._init_cache()

        # Create the scheduler.
        self.scheduler = SpSScheduler(
            scheduler_config, cache_config, sps_config)

        # Logging.
        self.last_logging_time = 0.0
        # List of (timestamp, num_tokens)
        self.num_prompt_tokens: List[Tuple[float, int]] = []
        # List of (timestamp, num_tokens)
        self.num_generation_tokens: List[Tuple[float, int]] = []

    def _init_workers(self, distributed_init_method: str):
        # Lazy import the Worker to avoid importing torch.cuda/xformers
        # before CUDA_VISIBLE_DEVICES is set in the Worker
        from vllm.worker.sps_worker import SpSWorker

        assert self.parallel_config.world_size == 1, (
            "Ray is required if target_parallel_config.world_size > 1.")

        self.workers: List[SpSWorker] = []
        worker = SpSWorker(
            self.target_model_config,
            self.draft_model_config,
            self.parallel_config,
            self.scheduler_config,
            self.sps_config,
            0,
            distributed_init_method,
        )
        self.workers.append(worker)
        self._run_workers(
            "init_model",
            get_all_outputs=True,
        )
        self._run_workers(
            "load_model",
            get_all_outputs=True,
            max_concurrent_workers=self.parallel_config.
            max_parallel_loading_workers,
        )

    def _init_workers_ray(self, placement_group: "PlacementGroup",
                          **ray_remote_kwargs):
        # Lazy import the Worker to avoid importing torch.cuda/xformers
        # before CUDA_VISIBLE_DEVICES is set in the Worker
        from vllm.worker.sps_worker import SpSWorker

        self.workers: List[SpSWorker] = []
        for bundle in placement_group.bundle_specs:
            if not bundle.get("GPU", 0):
                continue
            if self.parallel_config.tensor_parallel_size == 1:
                num_gpus = self.cache_config.gpu_memory_utilization
            else:
                num_gpus = 1
            worker = ray.remote(
                num_cpus=0,
                num_gpus=num_gpus,
                scheduling_strategy=PlacementGroupSchedulingStrategy(
                    placement_group=placement_group,
                    placement_group_capture_child_tasks=True),
                **ray_remote_kwargs,
            )(RayWorkerVllm).remote(self.target_model_config.trust_remote_code)
            self.workers.append(worker)

        # Initialize torch distributed process group for the workers.
        init_torch_dist_process_group(self.workers, backend="nccl")
        target_model_config = copy.deepcopy(self.target_model_config)
        draft_model_config = copy.deepcopy(self.draft_model_config)
        parallel_config = copy.deepcopy(self.parallel_config)
        scheduler_config = copy.deepcopy(self.scheduler_config)
        sps_config = copy.deepcopy(self.sps_config)
        self._run_workers("init_worker",
                          get_all_outputs=True,
                          worker_init_fn=lambda: SpSWorker(
                              target_model_config,
                              draft_model_config,
                              parallel_config,
                              scheduler_config,
                              sps_config,
                              None,
                              None,
                          ))
        self._run_workers(
            "init_model",
            get_all_outputs=True,
        )
        self._run_workers(
            "load_model",
            get_all_outputs=True,
            max_concurrent_workers=self.parallel_config.
            max_parallel_loading_workers,
        )

    def _verify_args(self) -> None:
        # NOTE(sjchoi): No need to verify draft model since draft model is
        # copied to every GPU.
        self.target_model_config.verify_with_parallel_config(
            self.parallel_config)
        self.cache_config.verify_with_parallel_config(self.parallel_config)

    def _init_cache(self) -> None:
        """Profiles the memory usage and initializes the KV cache."""
        # Get the maximum number of blocks that can be allocated on GPU and CPU.
        num_blocks = self._run_workers(
            "profile_num_available_blocks",
            get_all_outputs=True,
            block_size=self.cache_config.block_size,
            gpu_memory_utilization=self.cache_config.gpu_memory_utilization,
            cpu_swap_space=self.cache_config.swap_space_bytes,
        )

        # Since we use a shared centralized controller, we take the minimum
        # number of blocks across all workers to make sure all the memory
        # operators can be applied to all workers.
        num_gpu_blocks = min(b[0] for b in num_blocks)
        num_cpu_blocks = min(b[1] for b in num_blocks)
        # FIXME(woosuk): Change to debug log.
        logger.info(f"# GPU blocks: {num_gpu_blocks}, "
                    f"# CPU blocks: {num_cpu_blocks}")

        if num_gpu_blocks <= 0:
            raise ValueError("No available memory for the cache blocks. "
                             "Try increasing `gpu_memory_utilization` when "
                             "initializing the engine.")

        self.cache_config.num_gpu_blocks = num_gpu_blocks
        self.cache_config.num_cpu_blocks = num_cpu_blocks

        # Initialize the cache.
        self._run_workers("init_cache_engine", cache_config=self.cache_config)

    @classmethod
    def from_engine_args(cls, engine_args: SpSEngineArgs) -> "SpSLLMEngine":
        """Creates an SpS LLM engine from the engine arguments."""
        # Create the engine configs.
        engine_configs = engine_args.create_engine_configs()
        parallel_config = engine_configs[3]  # parallel_config for target model
        # Initialize the cluster.
        distributed_init_method, placement_group = initialize_cluster(
            parallel_config)
        # Create the LLM engine.
        engine = cls(*engine_configs,
                     distributed_init_method,
                     placement_group,
                     log_stats=not engine_args.disable_log_stats)
        return engine

    def add_request(
        self,
        request_id: str,
        prompt: Optional[str],
        sampling_params: SamplingParams,
        prompt_token_ids: Optional[List[int]] = None,
        arrival_time: Optional[float] = None,
    ) -> None:
        """Add a request to the engine's request pool.

        The request is added to the request pool and will be processed by the
        scheduler as `engine.step()` is called. The exact scheduling policy is
        determined by the scheduler.

        Args:
            request_id: The unique ID of the request.
            prompt: The prompt string. Can be None if prompt_token_ids is
                provided.
            sampling_params: The sampling parameters for text generation.
            prompt_token_ids: The token IDs of the prompt. If None, we
                use the tokenizer to convert the prompts to token IDs.
            arrival_time: The arrival time of the request. If None, we use
                the current monotonic time.
        """
        if arrival_time is None:
            arrival_time = time.monotonic()
        if prompt_token_ids is None:
            assert prompt is not None
            prompt_token_ids = self.tokenizer.encode(prompt)

        # Create the sequences.
        block_size = self.cache_config.block_size
        seq_id = next(self.seq_counter)
        seq = Sequence(seq_id, prompt, prompt_token_ids, block_size, self.sps_config.draft_size)

        # Create the sequence group.
        seq_group = SequenceGroup(request_id, [seq], sampling_params,
                                  arrival_time)

        # Add the sequence group to the scheduler.
        self.scheduler.add_seq_group(seq_group)

    def abort_request(self, request_id: Union[str, Iterable[str]]) -> None:
        """Aborts a request(s) with the given ID.

        Args:
            request_id: The ID(s) of the request to abort.
        """
        self.scheduler.abort_seq_group(request_id)

    def abort_all_requests(self) -> None:
        """Aborts all requests."""
        self.scheduler.abort_all_seq_groups()

    def get_target_model_config(self) -> ModelConfig:
        """Gets the target model configuration."""
        return self.target_model_config

    def get_draft_model_config(self) -> ModelConfig:
        """Gets the draft model configuration."""
        return self.draft_model_config

    def get_num_unfinished_requests(self) -> int:
        """Gets the number of unfinished requests."""
        return self.scheduler.get_num_unfinished_seq_groups()

    def has_unfinished_requests(self) -> bool:
        """Returns True if there are unfinished requests."""
        return self.scheduler.has_unfinished_seqs()

    def _schedule(
        self
    ) -> Tuple[List[SequenceGroupMetadata], SpSSchedulerOutputs,
               List[RequestOutput]]:
        seq_group_metadata_list, scheduler_outputs = self.scheduler.schedule()
        return seq_group_metadata_list, scheduler_outputs, [
            RequestOutput.from_seq_group(seq_group)
            for seq_group in scheduler_outputs.ignored_seq_groups
        ]

    def _process_sequence_group_outputs(self, seq_group: SequenceGroup,
                                        outputs: SequenceGroupOutput,
                                        sps_stage: SpSStage) -> None:

        # We assume that SpS engine does not use beam search.
        assert not seq_group.sampling_params.use_beam_search

        # Process prompt logprobs
        prompt_logprobs = outputs.prompt_logprobs
        if prompt_logprobs is not None:
            seq_group.prompt_logprobs = prompt_logprobs

        # Process samples
        samples = outputs.samples
        parent_seqs = seq_group.get_seqs(status=SequenceStatus.RUNNING)
        parent_child_dict = {
            parent_seq.seq_id: []
            for parent_seq in parent_seqs
        }
        for sample in samples:
            parent_child_dict[sample.parent_seq_id].append(sample)
        # List of (child, parent)
        child_seqs: List[Tuple[Sequence, Sequence]] = []

        # Process the child samples for each parent sequence
        for parent in parent_seqs:
            child_samples: List[SequenceOutput] = parent_child_dict[
                parent.seq_id]
            assert len(child_samples) == 1, (
                "SpS engine does not use beam search, so there should be "
                "exactly one child sample for each parent sequence.")

            child_sample = child_samples[0]
            check_cnt = 1

            if sps_stage == SpSStage.PROMPT:
                # Append the token to the parent sequence.
                parent.append_token_id(child_sample.output_token,
                                       child_sample.logprobs)

            elif sps_stage == SpSStage.DRAFT_DECODE:
                # Append the draft token to the parent sequence.
                # parent.append_draft_token_id(child_sample.output_token,
                #                              child_sample.logprobs,
                #                              child_sample.probs)
                pass

            elif sps_stage == SpSStage.TARGET_DECODE:
                free_block_cnt = parent.accept_draft_tokens(
                    child_sample.accept_cnt, child_sample.accept_probs, child_sample.beta_list)
                self.scheduler.block_manager.free_blocks(
                    parent, free_block_cnt)
                check_cnt += child_sample.accept_cnt

                # print("accept_cnt / total_cnt ",
                #       child_sample.accept_cnt, child_sample.total_cnt)

                if self.sps_config.use_lazy_draft_kv_cache:
                    if child_sample.accept_cnt != child_sample.total_cnt:
                        parent.data.draft_cache_cnt += 1
                    parent.append_token_id(
                        child_sample.output_token, child_sample.logprobs)
                    check_cnt += 1  # Need to fix this 
                    
                else: 
                    # All accepted, sample additional token and save the bonus token to be appended 
                    # after the draft kv cache is updated
                    parent.save_bonus_token_id(child_sample.output_token, child_sample.logprobs)
                    parent.status = SequenceStatus.SPS_ALL_ACCEPT

            else:
                raise ValueError(f"Invalid SpS stage: {sps_stage}")

            child_seqs.append((parent, parent, check_cnt))

        # Decode and check stop only on PROMPT stage and TARGET_DECODE stage.
        if sps_stage == SpSStage.PROMPT or sps_stage == SpSStage.TARGET_DECODE:
            for seq, _, check_cnt in child_seqs:
                self._decode_sequence(seq, seq_group.sampling_params)
                self._check_stop(seq, seq_group.sampling_params, check_cnt)

        # Free the finished and selected parent sequences' memory in block
        # manager. Keep them in the sequence group as candidate output.
        # NOTE: we need to fork the new sequences before freeing the
        # old sequences.
        for seq, parent, _ in child_seqs:
            if seq is parent and seq.is_finished():
                self.scheduler.free_seq(seq)
        return

    def _process_model_outputs(
            self, output: SamplerOutput,
            scheduler_outputs: SpSSchedulerOutputs,
            sps_stage: SpSStage) -> List[RequestOutput]:
        scheduled_seq_groups = scheduler_outputs.scheduled_seq_groups
<<<<<<< HEAD

        # Update the scheduled sequence groups with the model outputs.
        if sps_stage != SpSStage.DRAFT_DECODE:
            for seq_group, outputs in zip(scheduled_seq_groups, output):
                self._process_sequence_group_outputs(seq_group, outputs, sps_stage)

            # Free the finished sequence groups.
            self.scheduler.free_finished_seq_groups()

        # Update the draft target queues.
        self.scheduler.update_draft_target_queues(sps_stage)
=======
        if sps_stage != SpSStage.DRAFT_DECODE:
            for seq_group, outputs in zip(scheduled_seq_groups, output):
                self._process_sequence_group_outputs(seq_group, outputs, sps_stage)

            # Free the finished sequence groups.
            self.scheduler.free_finished_seq_groups()

        # Swap the draft target queues.
        if sps_stage == SpSStage.DRAFT_DECODE:
            self.scheduler.move_to_target_queue()
        elif sps_stage == SpSStage.TARGET_DECODE:
            self.scheduler.move_to_draft_queue()

        # self.scheduler.swap_draft_target_queues()
>>>>>>> 459ccec3

        # Create the outputs.
        request_outputs: List[RequestOutput] = []
        for seq_group in (scheduled_seq_groups +
                          scheduler_outputs.ignored_seq_groups):
            request_output = RequestOutput.from_seq_group(seq_group)
            request_outputs.append(request_output)

        if self.log_stats:
            # Log the system stats.
            self._log_system_stats(True if sps_stage == SpSStage.PROMPT else False,
                                   scheduler_outputs.num_batched_tokens)
        return request_outputs
    
    def step(self) -> List[RequestOutput]:
        """ Performs one decoding iteration: 
            - Target prompt + Draft prompt 
            - Draft decode * multi-step
            - Target decode 
        """
        seq_group_metadata_list, scheduler_outputs, ignored = self._schedule()
        if scheduler_outputs.is_empty():
            return ignored

        sps_stage = seq_group_metadata_list[0].sps_stage
        if sps_stage == SpSStage.PROMPT:
            output = self._run_workers(
                "execute_target_model",
                seq_group_metadata_list=seq_group_metadata_list,
                blocks_to_swap_in=scheduler_outputs.blocks_to_swap_in,
                blocks_to_swap_out=scheduler_outputs.blocks_to_swap_out,
                blocks_to_copy=scheduler_outputs.blocks_to_copy,
            )

            if not self.sps_config.use_lazy_draft_kv_cache:
                # Don't need output for draft model. Execution required for draft KV cache.
                self._run_workers(
                    "execute_draft_model",
                    seq_group_metadata_list=seq_group_metadata_list,
                    blocks_to_swap_in=scheduler_outputs.blocks_to_swap_in,
                    blocks_to_swap_out=scheduler_outputs.blocks_to_swap_out,
                    blocks_to_copy=scheduler_outputs.blocks_to_copy,
                )

            return self._process_model_outputs(output, scheduler_outputs, sps_stage), sps_stage
            
        elif sps_stage == SpSStage.DRAFT_DECODE:
            output = self._run_workers(
                "execute_multi_step_draft_model",
                seq_group_metadata_list=seq_group_metadata_list,
                blocks_to_swap_in=scheduler_outputs.blocks_to_swap_in,
                blocks_to_swap_out=scheduler_outputs.blocks_to_swap_out,
                blocks_to_copy=scheduler_outputs.blocks_to_copy,
            )

            return self._process_model_outputs(output, scheduler_outputs, sps_stage), sps_stage

        elif sps_stage == SpSStage.TARGET_DECODE:
            output = self._run_workers(
                "execute_target_model",
                seq_group_metadata_list=seq_group_metadata_list,
                blocks_to_swap_in=scheduler_outputs.blocks_to_swap_in,
                blocks_to_swap_out=scheduler_outputs.blocks_to_swap_out,
                blocks_to_copy=scheduler_outputs.blocks_to_copy,
            )

            target_output = self._process_model_outputs(output, scheduler_outputs, sps_stage)

            if not self.sps_config.use_lazy_draft_kv_cache:
                # For seqs that are all accepted, need to run draft model to cache kv for the 
                # additional bonus token sampled by target model
                seq_group_metadata_list: List[SequenceGroupMetadata] = []
                for seq_group in scheduler_outputs.scheduled_seq_groups:
                    seq_data: Dict[int, SequenceData] = {}
                    block_tables: Dict[int, List[int]] = {}
                    for seq in seq_group.get_seqs(status=SequenceStatus.SPS_ALL_ACCEPT):
                        seq_id = seq.seq_id
                        seq_data[seq_id] = seq.data
                        block_tables[seq_id] = self.scheduler.block_manager.get_block_table(
                            seq)
                        
                    if seq_data:
                        seq_group_metadata = SequenceGroupMetadata(
                            request_id=seq_group.request_id,
                            is_prompt=False,
                            seq_data=seq_data,
                            sampling_params=seq_group.sampling_params,
                            block_tables=block_tables,
                            sps_stage=SpSStage.DRAFT_DECODE,
                        )
                        seq_group_metadata_list.append(seq_group_metadata)
                    
                if seq_group_metadata_list:
                    self._run_workers(
                        "execute_draft_model",
                        seq_group_metadata_list=seq_group_metadata_list,
                        blocks_to_swap_in=None,
                        blocks_to_swap_out=None,
                        blocks_to_copy=None,
                    )

                    for seq_group in scheduler_outputs.scheduled_seq_groups:
                        for seq in seq_group.get_seqs(status=SequenceStatus.SPS_ALL_ACCEPT):
                            # change back to original RUNNING status
                            seq.status = SequenceStatus.RUNNING
                            # Append the bonus token saved in all accept case for target decode 
                            seq.append_bonus_token_id()

            return target_output, sps_stage

        else:
            raise ValueError(f"Invalid SpS stage: {sps_stage}")

    def _log_system_stats(
        self,
        prompt_run: bool,
        num_batched_tokens: int,
    ) -> None:
        now = time.monotonic()
        # Log the number of batched input tokens.
        if prompt_run:
            self.num_prompt_tokens.append((now, num_batched_tokens))
        else:
            self.num_generation_tokens.append((now, num_batched_tokens))

        should_log = now - self.last_logging_time >= _LOGGING_INTERVAL_SEC
        if not should_log:
            return

        # Discard the old stats.
        self.num_prompt_tokens = [(t, n) for t, n in self.num_prompt_tokens
                                  if now - t < _LOGGING_INTERVAL_SEC]
        self.num_generation_tokens = [(t, n)
                                      for t, n in self.num_generation_tokens
                                      if now - t < _LOGGING_INTERVAL_SEC]

        if len(self.num_prompt_tokens) > 1:
            total_num_tokens = sum(n for _, n in self.num_prompt_tokens[:-1])
            window = now - self.num_prompt_tokens[0][0]
            avg_prompt_throughput = total_num_tokens / window
        else:
            avg_prompt_throughput = 0.0
        if len(self.num_generation_tokens) > 1:
            total_num_tokens = sum(n
                                   for _, n in self.num_generation_tokens[:-1])
            window = now - self.num_generation_tokens[0][0]
            avg_generation_throughput = total_num_tokens / window
        else:
            avg_generation_throughput = 0.0

        total_num_gpu_blocks = self.cache_config.num_gpu_blocks
        num_free_gpu_blocks = (
            self.scheduler.block_manager.get_num_free_gpu_blocks())
        num_used_gpu_blocks = total_num_gpu_blocks - num_free_gpu_blocks
        gpu_cache_usage = num_used_gpu_blocks / total_num_gpu_blocks

        total_num_cpu_blocks = self.cache_config.num_cpu_blocks
        if total_num_cpu_blocks > 0:
            num_free_cpu_blocks = (
                self.scheduler.block_manager.get_num_free_cpu_blocks())
            num_used_cpu_blocks = total_num_cpu_blocks - num_free_cpu_blocks
            cpu_cache_usage = num_used_cpu_blocks / total_num_cpu_blocks
        else:
            cpu_cache_usage = 0.0

        record_metrics(
            avg_prompt_throughput=avg_prompt_throughput,
            avg_generation_throughput=avg_generation_throughput,
            scheduler_running=len(self.scheduler.running),
            scheduler_swapped=len(self.scheduler.swapped),
            scheduler_waiting=len(self.scheduler.waiting),
            gpu_cache_usage=gpu_cache_usage,
            cpu_cache_usage=cpu_cache_usage,
        )

        logger.info("Avg prompt throughput: "
                    f"{avg_prompt_throughput:.1f} tokens/s, "
                    "Avg generation throughput: "
                    f"{avg_generation_throughput:.1f} tokens/s, "
                    f"Running: {len(self.scheduler.running)} reqs, "
                    f"Swapped: {len(self.scheduler.swapped)} reqs, "
                    f"Pending: {len(self.scheduler.waiting)} reqs, "
                    f"GPU KV cache usage: {gpu_cache_usage * 100:.1f}%, "
                    f"CPU KV cache usage: {cpu_cache_usage * 100:.1f}%")
        self.last_logging_time = now

    def _decode_sequence(self, seq: Sequence, prms: SamplingParams) -> None:
        """Decodes the new token for a sequence."""
        (new_tokens, new_output_text, prefix_offset,
         read_offset, decode_offset) = detokenize_incrementally(
             self.tokenizer,
             all_input_ids=seq.get_token_ids(),
             prev_tokens=seq.tokens,
             prefix_offset=seq.prefix_offset,
             read_offset=seq.read_offset,
             decode_offset=seq.decode_offset,
             skip_special_tokens=prms.skip_special_tokens,
             spaces_between_special_tokens=prms.spaces_between_special_tokens,
        )
        if seq.tokens is None:
            seq.tokens = new_tokens
        else:
            seq.tokens.extend(new_tokens)
        seq.prefix_offset = prefix_offset
        seq.read_offset = read_offset
        seq.decode_offset = decode_offset
        seq.output_text += new_output_text

    def _check_stop(self, seq: Sequence,
                    sampling_params: SamplingParams,
                    check_cnt: int) -> None:
        """Stop the finished sequences."""
        for stop_str in sampling_params.stop:
            try:
                # Initialize the index to start checking from
                start_idx = 1 - len(stop_str) - check_cnt
                stop_str_idx = seq.output_text.index(stop_str, start_idx)
                seq.output_text = seq.output_text[:stop_str_idx]
                seq.status = SequenceStatus.FINISHED_STOPPED
                return
            except ValueError:
                pass

        for idx in range(-check_cnt, 0):
            if seq.get_last_nth_token_id(idx) in sampling_params.stop_token_ids:
                seq.status = SequenceStatus.FINISHED_STOPPED
                return

        # Check if the sequence has reached max_model_len.
        if seq.get_len() > self.scheduler_config.max_model_len:
            seq.status = SequenceStatus.FINISHED_LENGTH_CAPPED
            return

        # Check if the sequence has reached max_tokens.
        if seq.get_output_len() >= sampling_params.max_tokens:
            seq.status = SequenceStatus.FINISHED_LENGTH_CAPPED
            return

        # Check if the sequence has generated the EOS token.
        for idx in range(-check_cnt, 0):
            if ((not sampling_params.ignore_eos)
                    and seq.get_last_nth_token_id(idx) == self.tokenizer.eos_token_id):
                seq.status = SequenceStatus.FINISHED_STOPPED
                return

    def _run_workers_in_batch(
        self,
        workers,
        method: str,
        *args,
        **kwargs,
    ):
        all_outputs = []
        for worker in workers:
            if self.parallel_config.worker_use_ray:
                executor = partial(worker.execute_method.remote, method)
            else:
                executor = getattr(worker, method)

            output = executor(*args, **kwargs)
            all_outputs.append(output)
        if self.parallel_config.worker_use_ray:
            all_outputs = ray.get(all_outputs)
        return all_outputs

    def _run_workers(
        self,
        method: str,
        *args,
        get_all_outputs: bool = False,
        max_concurrent_workers: Optional[int] = None,
        **kwargs,
    ) -> Any:
        """Runs the given method on all workers."""
        all_outputs = []
        if max_concurrent_workers:
            work_groups = [
                self.workers[i:i + max_concurrent_workers]
                for i in range(0, len(self.workers), max_concurrent_workers)
            ]
        else:
            work_groups = [self.workers]

        for workers in work_groups:
            all_outputs.extend(
                self._run_workers_in_batch(workers, method, *args, **kwargs))

        if get_all_outputs:
            return all_outputs

        # Make sure all workers have the same results.
        output = all_outputs[0]
        for other_output in all_outputs[1:]:
            assert output == other_output
        return output<|MERGE_RESOLUTION|>--- conflicted
+++ resolved
@@ -446,9 +446,9 @@
             scheduler_outputs: SpSSchedulerOutputs,
             sps_stage: SpSStage) -> List[RequestOutput]:
         scheduled_seq_groups = scheduler_outputs.scheduled_seq_groups
-<<<<<<< HEAD
 
         # Update the scheduled sequence groups with the model outputs.
+        scheduled_seq_groups = scheduler_outputs.scheduled_seq_groups
         if sps_stage != SpSStage.DRAFT_DECODE:
             for seq_group, outputs in zip(scheduled_seq_groups, output):
                 self._process_sequence_group_outputs(seq_group, outputs, sps_stage)
@@ -458,22 +458,6 @@
 
         # Update the draft target queues.
         self.scheduler.update_draft_target_queues(sps_stage)
-=======
-        if sps_stage != SpSStage.DRAFT_DECODE:
-            for seq_group, outputs in zip(scheduled_seq_groups, output):
-                self._process_sequence_group_outputs(seq_group, outputs, sps_stage)
-
-            # Free the finished sequence groups.
-            self.scheduler.free_finished_seq_groups()
-
-        # Swap the draft target queues.
-        if sps_stage == SpSStage.DRAFT_DECODE:
-            self.scheduler.move_to_target_queue()
-        elif sps_stage == SpSStage.TARGET_DECODE:
-            self.scheduler.move_to_draft_queue()
-
-        # self.scheduler.swap_draft_target_queues()
->>>>>>> 459ccec3
 
         # Create the outputs.
         request_outputs: List[RequestOutput] = []
