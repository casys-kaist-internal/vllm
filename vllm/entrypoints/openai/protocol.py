# Adapted from
# https://github.com/lm-sys/FastChat/blob/168ccc29d3f7edc50823016105c024fe2282732a/fastchat/protocol/openai_api_protocol.py
import time
from typing import Dict, List, Literal, Optional, Union

from pydantic import BaseModel, Field

from vllm.utils import random_uuid


class ErrorResponse(BaseModel):
    object: str = "error"
    message: str
    type: str
    param: Optional[str] = None
    code: Optional[str] = None


class ModelPermission(BaseModel):
    id: str = Field(default_factory=lambda: f"modelperm-{random_uuid()}")
    object: str = "model_permission"
    created: int = Field(default_factory=lambda: int(time.time()))
    allow_create_engine: bool = False
    allow_sampling: bool = True
    allow_logprobs: bool = True
    allow_search_indices: bool = False
    allow_view: bool = True
    allow_fine_tuning: bool = False
    organization: str = "*"
    group: Optional[str] = None
    is_blocking: str = False


class ModelCard(BaseModel):
    id: str
    object: str = "model"
    created: int = Field(default_factory=lambda: int(time.time()))
    owned_by: str = "vllm"
    root: Optional[str] = None
    parent: Optional[str] = None
    permission: List[ModelPermission] = Field(default_factory=list)


class ModelList(BaseModel):
    object: str = "list"
    data: List[ModelCard] = Field(default_factory=list)


class UsageInfo(BaseModel):
    prompt_tokens: int = 0
    total_tokens: int = 0
    completion_tokens: Optional[int] = 0


class ChatCompletionRequest(BaseModel):
    model: str
    messages: Union[str, List[Dict[str, str]]]
    temperature: Optional[float] = 0.7
    top_p: Optional[float] = 1.0
    n: Optional[int] = 1
    max_tokens: Optional[int] = None
    stop: Optional[Union[str, List[str]]] = Field(default_factory=list)
    stream: Optional[bool] = False
    presence_penalty: Optional[float] = 0.0
    frequency_penalty: Optional[float] = 0.0
    logit_bias: Optional[Dict[str, float]] = None
    user: Optional[str] = None
    # Additional parameters supported by vLLM
    best_of: Optional[int] = None
    top_k: Optional[int] = -1
    ignore_eos: Optional[bool] = False
    use_beam_search: Optional[bool] = False
    stop_token_ids: Optional[List[int]] = Field(default_factory=list)
    skip_special_tokens: Optional[bool] = True
    spaces_between_special_tokens: Optional[bool] = True
<<<<<<< HEAD
=======
    add_generation_prompt: Optional[bool] = True
    echo: Optional[bool] = False
>>>>>>> 2bc9586b


class CompletionRequest(BaseModel):
    model: str
    # a string, array of strings, array of tokens, or array of token arrays
    prompt: Union[List[int], List[List[int]], str, List[str]]
    suffix: Optional[str] = None
    max_tokens: Optional[int] = 16
    temperature: Optional[float] = 1.0
    top_p: Optional[float] = 1.0
    n: Optional[int] = 1
    stream: Optional[bool] = False
    logprobs: Optional[int] = None
    echo: Optional[bool] = False
    stop: Optional[Union[str, List[str]]] = Field(default_factory=list)
    presence_penalty: Optional[float] = 0.0
    frequency_penalty: Optional[float] = 0.0
    best_of: Optional[int] = None
    logit_bias: Optional[Dict[str, float]] = None
    user: Optional[str] = None
    # Additional parameters supported by vLLM
    top_k: Optional[int] = -1
    ignore_eos: Optional[bool] = False
    use_beam_search: Optional[bool] = False
    stop_token_ids: Optional[List[int]] = Field(default_factory=list)
    skip_special_tokens: Optional[bool] = True
    spaces_between_special_tokens: Optional[bool] = True


class LogProbs(BaseModel):
    text_offset: List[int] = Field(default_factory=list)
    token_logprobs: List[Optional[float]] = Field(default_factory=list)
    tokens: List[str] = Field(default_factory=list)
    top_logprobs: Optional[List[Optional[Dict[int, float]]]] = None


class CompletionResponseChoice(BaseModel):
    index: int
    text: str
    logprobs: Optional[LogProbs] = None
    finish_reason: Optional[Literal["stop", "length"]] = None


class CompletionResponse(BaseModel):
    id: str = Field(default_factory=lambda: f"cmpl-{random_uuid()}")
    object: str = "text_completion"
    created: int = Field(default_factory=lambda: int(time.time()))
    model: str
    choices: List[CompletionResponseChoice]
    usage: UsageInfo


class CompletionResponseStreamChoice(BaseModel):
    index: int
    text: str
    logprobs: Optional[LogProbs] = None
    finish_reason: Optional[Literal["stop", "length"]] = None


class CompletionStreamResponse(BaseModel):
    id: str = Field(default_factory=lambda: f"cmpl-{random_uuid()}")
    object: str = "text_completion"
    created: int = Field(default_factory=lambda: int(time.time()))
    model: str
    choices: List[CompletionResponseStreamChoice]
    usage: Optional[UsageInfo]


class ChatMessage(BaseModel):
    role: str
    content: str


class ChatCompletionResponseChoice(BaseModel):
    index: int
    message: ChatMessage
    finish_reason: Optional[Literal["stop", "length"]] = None


class ChatCompletionResponse(BaseModel):
    id: str = Field(default_factory=lambda: f"chatcmpl-{random_uuid()}")
    object: str = "chat.completion"
    created: int = Field(default_factory=lambda: int(time.time()))
    model: str
    choices: List[ChatCompletionResponseChoice]
    usage: UsageInfo


class DeltaMessage(BaseModel):
    role: Optional[str] = None
    content: Optional[str] = None


class ChatCompletionResponseStreamChoice(BaseModel):
    index: int
    delta: DeltaMessage
    finish_reason: Optional[Literal["stop", "length"]] = None


class ChatCompletionStreamResponse(BaseModel):
    id: str = Field(default_factory=lambda: f"chatcmpl-{random_uuid()}")
    object: str = "chat.completion.chunk"
    created: int = Field(default_factory=lambda: int(time.time()))
    model: str
    choices: List[ChatCompletionResponseStreamChoice]
    usage: Optional[UsageInfo] = Field(
        default=None, description="data about request and response")<|MERGE_RESOLUTION|>--- conflicted
+++ resolved
@@ -73,11 +73,8 @@
     stop_token_ids: Optional[List[int]] = Field(default_factory=list)
     skip_special_tokens: Optional[bool] = True
     spaces_between_special_tokens: Optional[bool] = True
-<<<<<<< HEAD
-=======
     add_generation_prompt: Optional[bool] = True
     echo: Optional[bool] = False
->>>>>>> 2bc9586b
 
 
 class CompletionRequest(BaseModel):
