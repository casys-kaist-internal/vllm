--- conflicted
+++ resolved
@@ -17,10 +17,6 @@
 from fastapi.exceptions import RequestValidationError
 from fastapi.middleware.cors import CORSMiddleware
 from fastapi.responses import JSONResponse, StreamingResponse, Response
-<<<<<<< HEAD
-from packaging import version
-=======
->>>>>>> 2bc9586b
 
 from vllm.engine.arg_utils import AsyncEngineArgs
 from vllm.engine.async_llm_engine import AsyncLLMEngine
@@ -44,8 +40,6 @@
 served_model = None
 app = fastapi.FastAPI()
 engine = None
-<<<<<<< HEAD
-=======
 response_role = None
 
 
@@ -93,7 +87,6 @@
 
 app.add_middleware(MetricsMiddleware)  # Trace HTTP server metrics
 app.add_route("/metrics", metrics)  # Exposes HTTP metrics
->>>>>>> 2bc9586b
 
 
 def create_error_response(status_code: HTTPStatus,
@@ -228,11 +221,6 @@
         - function_call (Users should implement this by themselves)
         - logit_bias (to be supported by vLLM engine)
     """
-<<<<<<< HEAD
-    logger.info(f"Received chat completion request: {request}")
-
-=======
->>>>>>> 2bc9586b
     error_check_ret = await check_model(request)
     if error_check_ret is not None:
         return error_check_ret
@@ -258,10 +246,7 @@
     model_name = request.model
     request_id = f"cmpl-{random_uuid()}"
     created_time = int(time.monotonic())
-<<<<<<< HEAD
-=======
     chunk_object_type = "chat.completion.chunk"
->>>>>>> 2bc9586b
     try:
         spaces_between_special_tokens = request.spaces_between_special_tokens
         sampling_params = SamplingParams(
@@ -286,37 +271,11 @@
     result_generator = engine.generate(prompt, sampling_params, request_id,
                                        token_ids)
 
-<<<<<<< HEAD
-    def create_stream_response_json(
-        index: int,
-        text: str,
-        finish_reason: Optional[str] = None,
-        usage: Optional[UsageInfo] = None,
-    ) -> str:
-        choice_data = ChatCompletionResponseStreamChoice(
-            index=index,
-            delta=DeltaMessage(content=text),
-            finish_reason=finish_reason,
-        )
-        response = ChatCompletionStreamResponse(
-            id=request_id,
-            created=created_time,
-            model=model_name,
-            choices=[choice_data],
-        )
-        if usage is not None:
-            response.usage = usage
-        # exclude unset to leave details out of each sse
-        response_json = response.json(exclude_unset=True, ensure_ascii=False)
-
-        return response_json
-=======
     def get_role() -> str:
         if request.add_generation_prompt:
             return response_role
         else:
             return request.messages[-1]["role"]
->>>>>>> 2bc9586b
 
     async def completion_stream_generator() -> AsyncGenerator[str, None]:
         # Send first response for each request.n (index) with the role
@@ -363,29 +322,6 @@
             res: RequestOutput
             for output in res.outputs:
                 i = output.index
-<<<<<<< HEAD
-                delta_text = output.text[len(previous_texts[i]):]
-                previous_texts[i] = output.text
-                completion_tokens = len(output.token_ids)
-                previous_num_tokens[i] = completion_tokens
-                response_json = create_stream_response_json(
-                    index=i,
-                    text=delta_text,
-                )
-                yield f"data: {response_json}\n\n"
-                if output.finish_reason is not None:
-                    prompt_tokens = len(res.prompt_token_ids)
-                    final_usage = UsageInfo(
-                        prompt_tokens=prompt_tokens,
-                        completion_tokens=completion_tokens,
-                        total_tokens=prompt_tokens + completion_tokens,
-                    )
-                    response_json = create_stream_response_json(
-                        index=i,
-                        text="",
-                        finish_reason=output.finish_reason,
-                        usage=final_usage,
-=======
 
                 if finish_reason_sent[i]:
                     continue
@@ -415,7 +351,6 @@
                         prompt_tokens=prompt_tokens,
                         completion_tokens=completion_tokens,
                         total_tokens=prompt_tokens + completion_tokens,
->>>>>>> 2bc9586b
                     )
                     choice_data = ChatCompletionResponseStreamChoice(
                         index=i, delta=[], finish_reason=output.finish_reason)
@@ -435,29 +370,6 @@
         # Send the final done message after all response.n are finished
         yield "data: [DONE]\n\n"
 
-<<<<<<< HEAD
-    # Streaming response
-    if request.stream:
-        return StreamingResponse(completion_stream_generator(),
-                                 media_type="text/event-stream")
-
-    # Non-streaming response
-    final_res: RequestOutput = None
-    async for res in result_generator:
-        if await raw_request.is_disconnected():
-            # Abort the request if the client disconnects.
-            await engine.abort(request_id)
-            return create_error_response(HTTPStatus.BAD_REQUEST,
-                                         "Client disconnected")
-        final_res = res
-    assert final_res is not None
-    choices = []
-    for output in final_res.outputs:
-        choice_data = ChatCompletionResponseChoice(
-            index=output.index,
-            message=ChatMessage(role="assistant", content=output.text),
-            finish_reason=output.finish_reason,
-=======
     async def completion_full_generator():
         final_res: RequestOutput = None
         async for res in result_generator:
@@ -505,7 +417,6 @@
             model=model_name,
             choices=choices,
             usage=usage,
->>>>>>> 2bc9586b
         )
 
         return response
@@ -530,10 +441,6 @@
           suffix)
         - logit_bias (to be supported by vLLM engine)
     """
-<<<<<<< HEAD
-    logger.info(f"Received completion request: {request}")
-=======
->>>>>>> 2bc9586b
 
     error_check_ret = await check_model(request)
     if error_check_ret is not None:
@@ -791,38 +698,7 @@
 
 
 if __name__ == "__main__":
-<<<<<<< HEAD
-    parser = argparse.ArgumentParser(
-        description="vLLM OpenAI-Compatible RESTful API server.")
-    parser.add_argument("--host", type=str, default=None, help="host name")
-    parser.add_argument("--port", type=int, default=8000, help="port number")
-    parser.add_argument("--allow-credentials",
-                        action="store_true",
-                        help="allow credentials")
-    parser.add_argument("--allowed-origins",
-                        type=json.loads,
-                        default=["*"],
-                        help="allowed origins")
-    parser.add_argument("--allowed-methods",
-                        type=json.loads,
-                        default=["*"],
-                        help="allowed methods")
-    parser.add_argument("--allowed-headers",
-                        type=json.loads,
-                        default=["*"],
-                        help="allowed headers")
-    parser.add_argument("--served-model-name",
-                        type=str,
-                        default=None,
-                        help="The model name used in the API. If not "
-                        "specified, the model name will be the same as "
-                        "the huggingface name.")
-
-    parser = AsyncEngineArgs.add_cli_args(parser)
-    args = parser.parse_args()
-=======
     args = parse_args()
->>>>>>> 2bc9586b
 
     app.add_middleware(
         CORSMiddleware,
@@ -851,13 +727,10 @@
         engine_model_config.tokenizer,
         tokenizer_mode=engine_model_config.tokenizer_mode,
         trust_remote_code=engine_model_config.trust_remote_code)
-<<<<<<< HEAD
-=======
     load_chat_template(args, tokenizer)
 
     # Register labels for metrics
     add_global_metrics_labels(model_name=engine_args.model)
->>>>>>> 2bc9586b
 
     uvicorn.run(app,
                 host=args.host,
