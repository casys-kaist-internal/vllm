from typing import Optional, Union, Dict
import os

import torch
from transformers import PretrainedConfig

from vllm.logger import init_logger
from vllm.transformers_utils.config import get_config
from vllm.utils import get_cpu_memory

logger = init_logger(__name__)

_GB = 1 << 30


class ModelConfig:
    """Configuration for the model.

    Args:
        model: Name or path of the huggingface model to use.
        tokenizer: Name or path of the huggingface tokenizer to use.
        tokenizer_mode: Tokenizer mode. "auto" will use the fast tokenizer if
            available, and "slow" will always use the slow tokenizer.
        trust_remote_code: Trust remote code (e.g., from HuggingFace) when
            downloading the model and tokenizer.
        download_dir: Directory to download and load the weights, default to the
            default cache directory of huggingface.
        load_format: The format of the model weights to load:
            "auto" will try to load the weights in the safetensors format and
                fall back to the pytorch bin format if safetensors format is
                not available.
            "pt" will load the weights in the pytorch bin format.
            "safetensors" will load the weights in the safetensors format.
            "npcache" will load the weights in pytorch format and store
                a numpy cache to speed up the loading.
            "dummy" will initialize the weights with random values, which is
                mainly for profiling.
        dtype: Data type for model weights and activations. The "auto" option
            will use FP16 precision for FP32 and FP16 models, and BF16 precision
            for BF16 models.
        seed: Random seed for reproducibility.
        revision: The specific model version to use. It can be a branch name,
            a tag name, or a commit id. If unspecified, will use the default
            version.
        tokenizer_revision: The specific tokenizer version to use. It can be a
            branch name, a tag name, or a commit id. If unspecified, will use
            the default version.
        max_model_len: Maximum length of a sequence (including prompt and
            output). If None, will be derived from the model.
        quantization: Quantization method that was used to quantize the model
            weights. If None, we assume the model weights are not quantized.
    """

    def __init__(
        self,
        model: str,
        tokenizer: str,
        tokenizer_mode: str,
        trust_remote_code: bool,
        download_dir: Optional[str],
        load_format: str,
        dtype: Union[str, torch.dtype],
        seed: int,
        revision: Optional[str] = None,
        tokenizer_revision: Optional[str] = None,
        max_model_len: Optional[int] = None,
        quantization: Optional[str] = None,
    ) -> None:
        self.model = model
        self.tokenizer = tokenizer
        self.tokenizer_mode = tokenizer_mode
        self.trust_remote_code = trust_remote_code
        self.download_dir = download_dir
        self.load_format = load_format
        self.seed = seed
        self.revision = revision
        self.tokenizer_revision = tokenizer_revision
        self.quantization = quantization

        if os.environ.get("VLLM_USE_MODELSCOPE", "False").lower() == "true":
            # download model from ModelScope hub,
            # lazy import so that modelscope is not required for normal use.
            from modelscope.hub.snapshot_download import snapshot_download  # pylint: disable=C
            model_path = snapshot_download(model_id=model,
                                           cache_dir=download_dir,
                                           revision=revision)
            self.model = model_path
            self.download_dir = model_path
            self.tokenizer = model_path

        self.hf_config = get_config(self.model, trust_remote_code, revision)
        self.dtype = _get_and_verify_dtype(self.hf_config, dtype)
        self.max_model_len = _get_and_verify_max_len(self.hf_config,
                                                     max_model_len)
        self._verify_load_format()
        self._verify_tokenizer_mode()
        self._verify_quantization()

    def _verify_load_format(self) -> None:
        load_format = self.load_format.lower()
        if load_format not in [
                "auto", "pt", "safetensors", "npcache", "dummy"
        ]:
            raise ValueError(
                f"Unknown load format: {self.load_format}. Must be one of "
                "'auto', 'pt', 'safetensors', 'npcache', or 'dummy'.")
        self.load_format = load_format

    def _verify_tokenizer_mode(self) -> None:
        tokenizer_mode = self.tokenizer_mode.lower()
        if tokenizer_mode not in ["auto", "slow"]:
            raise ValueError(
                f"Unknown tokenizer mode: {self.tokenizer_mode}. Must be "
                "either 'auto' or 'slow'.")
        self.tokenizer_mode = tokenizer_mode

    def _verify_quantization(self) -> None:
        supported_quantization = ["awq", "squeezellm"]
        if self.quantization is not None:
            self.quantization = self.quantization.lower()

        # Parse quantization method from the HF model config, if available.
        hf_quant_config = getattr(self.hf_config, "quantization_config", None)
        if hf_quant_config is not None:
            hf_quant_method = str(hf_quant_config["quant_method"]).lower()
            if self.quantization is None:
                self.quantization = hf_quant_method
            elif self.quantization != hf_quant_method:
                raise ValueError(
                    "Quantization method specified in the model config "
                    f"({hf_quant_method}) does not match the quantization "
                    f"method specified in the `quantization` argument "
                    f"({self.quantization}).")

        if self.quantization is not None:
            if self.quantization not in supported_quantization:
                raise ValueError(
                    f"Unknown quantization method: {self.quantization}. Must "
                    f"be one of {supported_quantization}.")
            logger.warning(f"{self.quantization} quantization is not fully "
                           "optimized yet. The speed can be slower than "
                           "non-quantized models.")

    def verify_with_parallel_config(
        self,
        parallel_config: "ParallelConfig",
    ) -> None:
        total_num_attention_heads = self.hf_config.num_attention_heads
        tensor_parallel_size = parallel_config.tensor_parallel_size
        if total_num_attention_heads % tensor_parallel_size != 0:
            raise ValueError(
                f"Total number of attention heads ({total_num_attention_heads})"
                " must be divisible by tensor parallel size "
                f"({tensor_parallel_size}).")

        total_num_hidden_layers = self.hf_config.num_hidden_layers
        pipeline_parallel_size = parallel_config.pipeline_parallel_size
        if total_num_hidden_layers % pipeline_parallel_size != 0:
            raise ValueError(
                f"Total number of hidden layers ({total_num_hidden_layers}) "
                "must be divisible by pipeline parallel size "
                f"({pipeline_parallel_size}).")

    def get_sliding_window(self) -> Optional[int]:
        return getattr(self.hf_config, "sliding_window", None)

    def get_vocab_size(self) -> int:
        return self.hf_config.vocab_size

    def get_hidden_size(self) -> int:
        return self.hf_config.hidden_size

    def get_head_size(self) -> int:
        # FIXME(woosuk): This may not be true for all models.
        return self.hf_config.hidden_size // self.hf_config.num_attention_heads

    def get_total_num_kv_heads(self) -> int:
        """Returns the total number of KV heads."""
        # For GPTBigCode & Falcon:
        # NOTE: for falcon, when new_decoder_architecture is True, the
        # multi_query flag is ignored and we use n_head_kv for the number of
        # KV heads.
        falcon_model_types = ["falcon", "RefinedWeb", "RefinedWebModel"]
        new_decoder_arch_falcon = (
            self.hf_config.model_type in falcon_model_types
            and getattr(self.hf_config, "new_decoder_architecture", False))
        if not new_decoder_arch_falcon and getattr(self.hf_config,
                                                   "multi_query", False):
            # Multi-query attention, only one KV head.
            # Currently, tensor parallelism is not supported in this case.
            return 1

        attributes = [
            # For Falcon:
            "n_head_kv",
            "num_kv_heads",
            # For LLaMA-2:
            "num_key_value_heads",
            # For ChatGLM:
            "multi_query_group_num",
        ]
        for attr in attributes:
            num_kv_heads = getattr(self.hf_config, attr, None)
            if num_kv_heads is not None:
                return num_kv_heads

        # For non-grouped-query attention models, the number of KV heads is
        # equal to the number of attention heads.
        return self.hf_config.num_attention_heads

    def get_num_kv_heads(self, parallel_config: "ParallelConfig") -> int:
        """Returns the number of KV heads per GPU."""
        total_num_kv_heads = self.get_total_num_kv_heads()
        # If tensor parallelism is used, we divide the number of KV heads by
        # the tensor parallel size. We will replicate the KV heads in the
        # case where the number of KV heads is smaller than the tensor
        # parallel size so each GPU has at least one KV head.
        return max(1,
                   total_num_kv_heads // parallel_config.tensor_parallel_size)

    def get_num_layers(self, parallel_config: "ParallelConfig") -> int:
        total_num_hidden_layers = self.hf_config.num_hidden_layers
        return total_num_hidden_layers // parallel_config.pipeline_parallel_size


class CacheConfig:
    """Configuration for the KV cache.

    Args:
        block_size: Size of a cache block in number of tokens.
        gpu_memory_utilization: Fraction of GPU memory to use for the
            vLLM execution.
        swap_space: Size of the CPU swap space per GPU (in GiB).
    """

    def __init__(
        self,
        block_size: int,
        gpu_memory_utilization: float,
        swap_space: int,
        sliding_window: Optional[int] = None,
    ) -> None:
        self.block_size = block_size
        self.gpu_memory_utilization = gpu_memory_utilization
        self.swap_space_bytes = swap_space * _GB
        self.sliding_window = sliding_window
        self._verify_args()

        # Will be set after profiling.
        self.num_gpu_blocks = None
        self.num_cpu_blocks = None

    def _verify_args(self) -> None:
        if self.gpu_memory_utilization > 1.0:
            raise ValueError(
                "GPU memory utilization must be less than 1.0. Got "
                f"{self.gpu_memory_utilization}.")

    def verify_with_parallel_config(
        self,
        parallel_config: "ParallelConfig",
    ) -> None:
        total_cpu_memory = get_cpu_memory()
        # FIXME(woosuk): Here, it is assumed that the GPUs in a tensor parallel
        # group are in the same node. However, the GPUs may span multiple nodes.
        num_gpus_per_node = parallel_config.tensor_parallel_size
        cpu_memory_usage = self.swap_space_bytes * num_gpus_per_node

        msg = (f"{cpu_memory_usage / _GB:.2f} GiB out of "
               f"the {total_cpu_memory / _GB:.2f} GiB total CPU memory is "
               "allocated for the swap space.")
        if cpu_memory_usage > 0.7 * total_cpu_memory:
            raise ValueError("Too large swap space. " + msg)
        elif cpu_memory_usage > 0.4 * total_cpu_memory:
            logger.warning("Possibly too large swap space. " + msg)


class ParallelConfig:
    """Configuration for the distributed execution.

    Args:
        pipeline_parallel_size: Number of pipeline parallel groups.
        tensor_parallel_size: Number of tensor parallel groups.
        worker_use_ray: Whether to use Ray for model workers. Will be set to
            True if either pipeline_parallel_size or tensor_parallel_size is
            greater than 1.
    """

    def __init__(
        self,
        pipeline_parallel_size: int,
        tensor_parallel_size: int,
        worker_use_ray: bool,
        max_parallel_loading_workers: Optional[int] = None,
    ) -> None:
        self.pipeline_parallel_size = pipeline_parallel_size
        self.tensor_parallel_size = tensor_parallel_size
        self.worker_use_ray = worker_use_ray
        self.max_parallel_loading_workers = max_parallel_loading_workers

        self.world_size = pipeline_parallel_size * tensor_parallel_size
        if self.world_size > 1:
            self.worker_use_ray = True
        self._verify_args()

    def _verify_args(self) -> None:
        if self.pipeline_parallel_size > 1:
            raise NotImplementedError(
                "Pipeline parallelism is not supported yet.")


class SchedulerConfig:
    """Scheduler configuration.

    Args:
        max_num_batched_tokens: Maximum number of tokens to be processed in
            a single iteration.
        max_num_seqs: Maximum number of sequences to be processed in a single
            iteration.
        max_model_len: Maximum length of a sequence (including prompt
            and generated text).
        max_paddings: Maximum number of paddings to be added to a batch.
    """

    def __init__(
        self,
        max_num_batched_tokens: Optional[int],
        max_num_seqs: int,
        max_model_len: int,
        max_paddings: int,
    ) -> None:
        if max_num_batched_tokens is not None:
            self.max_num_batched_tokens = max_num_batched_tokens
        else:
            # If max_model_len is too short, use 2048 as the default value for
            # higher throughput.
            self.max_num_batched_tokens = max(max_model_len, 2048)
        self.max_num_seqs = max_num_seqs
        self.max_model_len = max_model_len
        self.max_paddings = max_paddings
        self._verify_args()

    def _verify_args(self) -> None:
        if self.max_num_batched_tokens < self.max_model_len:
            raise ValueError(
                f"max_num_batched_tokens ({self.max_num_batched_tokens}) is "
                f"smaller than max_model_len ({self.max_model_len}). "
                "This effectively limits the maximum sequence length to "
                "max_num_batched_tokens and makes vLLM reject longer "
                "sequences. Please increase max_num_batched_tokens or "
                "decrease max_model_len.")
        if self.max_num_batched_tokens < self.max_num_seqs:
            raise ValueError(
                f"max_num_batched_tokens ({self.max_num_batched_tokens}) must "
                "be greater than or equal to max_num_seqs "
                f"({self.max_num_seqs}).")


_STR_DTYPE_TO_TORCH_DTYPE = {
    "half": torch.float16,
    "float16": torch.float16,
    "float": torch.float32,
    "float32": torch.float32,
    "bfloat16": torch.bfloat16,
}


def _get_and_verify_dtype(
    config: PretrainedConfig,
    dtype: Union[str, torch.dtype],
) -> torch.dtype:
    # NOTE: getattr(config, "torch_dtype", torch.float32) is not correct
    # because config.torch_dtype can be None.
    config_dtype = getattr(config, "torch_dtype", None)
    if config_dtype is None:
        config_dtype = torch.float32

    if isinstance(dtype, str):
        dtype = dtype.lower()
        if dtype == "auto":
            if config_dtype == torch.float32:
                # Following the common practice, we use float16 for float32
                # models.
                torch_dtype = torch.float16
            else:
                torch_dtype = config_dtype
        else:
            if dtype not in _STR_DTYPE_TO_TORCH_DTYPE:
                raise ValueError(f"Unknown dtype: {dtype}")
            torch_dtype = _STR_DTYPE_TO_TORCH_DTYPE[dtype]
    elif isinstance(dtype, torch.dtype):
        torch_dtype = dtype
    else:
        raise ValueError(f"Unknown dtype: {dtype}")

    # Verify the dtype.
    if torch_dtype != config_dtype:
        if torch_dtype == torch.float32:
            # Upcasting to float32 is allowed.
            pass
        elif config_dtype == torch.float32:
            # Downcasting from float32 to float16 or bfloat16 is allowed.
            pass
        else:
            # Casting between float16 and bfloat16 is allowed with a warning.
            logger.warning(f"Casting {config_dtype} to {torch_dtype}.")

    return torch_dtype


def _get_and_verify_max_len(
    hf_config: PretrainedConfig,
    max_model_len: Optional[int],
) -> int:
    """Get and verify the model's maximum length."""
    derived_max_model_len = float("inf")
    possible_keys = [
        # OPT
        "max_position_embeddings",
        # GPT-2
        "n_positions",
        # MPT
        "max_seq_len",
        # ChatGLM2
        "seq_length",
        # Others
        "max_sequence_length",
        "max_seq_length",
        "seq_len",
    ]
    for key in possible_keys:
        max_len_key = getattr(hf_config, key, None)
        if max_len_key is not None:
            derived_max_model_len = min(derived_max_model_len, max_len_key)
    if derived_max_model_len == float("inf"):
        if max_model_len is not None:
            # If max_model_len is specified, we use it.
            return max_model_len

        default_max_len = 2048
        logger.warning(
            "The model's config.json does not contain any of the following "
            "keys to determine the original maximum length of the model: "
            f"{possible_keys}. Assuming the model's maximum length is "
            f"{default_max_len}.")
        derived_max_model_len = default_max_len

    rope_scaling = getattr(hf_config, "rope_scaling", None)
    if rope_scaling is not None:
        assert "factor" in rope_scaling
        scaling_factor = rope_scaling["factor"]
        if rope_scaling["type"] == "yarn":
            derived_max_model_len = rope_scaling[
                "original_max_position_embeddings"]
        derived_max_model_len *= scaling_factor

    if max_model_len is None:
        max_model_len = derived_max_model_len
    elif max_model_len > derived_max_model_len:
        raise ValueError(
            f"User-specified max_model_len ({max_model_len}) is greater than "
            f"the derived max_model_len ({max_len_key}={derived_max_model_len}"
            " in model's config.json). This may lead to incorrect model "
            "outputs or CUDA errors. Make sure the value is correct and "
            "within the model context size.")
    return int(max_model_len)


class SpSConfig:
    def __init__(self,
                 draft_size: int,
                 use_dynamic_draft_size: bool,
                 use_tile_constraint: str, 
                 use_target_attention: bool,
                 use_lazy_draft_kv_cache: bool,
                 predictor_degree: int,
                 predictor_agg_type: str,
                 use_lookup_table: bool
                ) -> None:
        self.draft_size = draft_size
        self.start_max_draft_size = 7

        self.use_dynamic_draft_size = use_dynamic_draft_size
        self.use_tile_constraint = use_tile_constraint
        self.use_target_attention = use_target_attention
        self.use_lazy_draft_kv_cache = use_lazy_draft_kv_cache

        # Profiling draft and target latencies 
        self.draft_latencies: Dict[int, float] = {}
        self.target_latencies: Dict[int, float] = {}
        self.profile_finish = False

        # Predictor 
        self.predictor_degree = predictor_degree
        self.predictor_agg_type = predictor_agg_type
<<<<<<< HEAD
        self.use_lookup_table = True
        self.use_async_training = True
=======
        self.use_lookup_table = use_lookup_table
>>>>>>> 1f56b31e

    def check_tile_size_constraint(self, num_tokens: int) -> bool:
        if self.use_tile_constraint == "none":
            return True
        elif self.use_tile_constraint == "cut-128":
            return num_tokens <= 128
        elif self.use_tile_constraint == "skip-128-192":
            return num_tokens <= 128 or num_tokens >= 192
        else:
            raise NotImplementedError(f"Unsupported tile constraint: {self.use_tile_constraint}")<|MERGE_RESOLUTION|>--- conflicted
+++ resolved
@@ -493,12 +493,8 @@
         # Predictor 
         self.predictor_degree = predictor_degree
         self.predictor_agg_type = predictor_agg_type
-<<<<<<< HEAD
         self.use_lookup_table = True
         self.use_async_training = True
-=======
-        self.use_lookup_table = use_lookup_table
->>>>>>> 1f56b31e
 
     def check_tile_size_constraint(self, num_tokens: int) -> bool:
         if self.use_tile_constraint == "none":
