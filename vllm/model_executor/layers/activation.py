"""Custom activation functions."""
<<<<<<< HEAD
=======
import math
>>>>>>> 0f90effc
from typing import Optional

import torch
import torch.nn as nn
import torch.nn.functional as F

from vllm._C import ops
from vllm.model_executor.layers.quantization import QuantizationConfig
from vllm.model_executor.parallel_utils.parallel_state import (
    get_tensor_model_parallel_rank, get_tensor_model_parallel_world_size)
from vllm.model_executor.parallel_utils.utils import divide
from vllm.model_executor.utils import set_weight_attrs


class SiluAndMul(nn.Module):
    """An activation function for SwiGLU.

    The function computes x -> silu(x[:d]) * x[d:] where d = x.shape[-1] // 2.

    Shapes:
        x: (batch_size, seq_len, 2 * d) or (num_tokens, 2 * d)
        return: (batch_size, seq_len, d) or (num_tokens, d)
    """

    def _forward(self, x: torch.Tensor) -> torch.Tensor:
        """PyTorch-native implementation equivalent to forward()."""
        d = x.shape[-1] // 2
        return F.silu(x[..., :d]) * x[..., d:]

    def forward(self, x: torch.Tensor) -> torch.Tensor:
        d = x.shape[-1] // 2
        output_shape = (x.shape[:-1] + (d, ))
        out = torch.empty(output_shape, dtype=x.dtype, device=x.device)
        ops.silu_and_mul(out, x)
        return out


class NewGELU(nn.Module):

    def _forward(self, x: torch.Tensor) -> torch.Tensor:
        """PyTorch-native implementation equivalent to forward()."""
        c = math.sqrt(2.0 / math.pi)
        return 0.5 * x * (1.0 + torch.tanh(c *
                                           (x + 0.044715 * torch.pow(x, 3.0))))

    def forward(self, x: torch.Tensor) -> torch.Tensor:
        out = torch.empty_like(x)
        ops.gelu_new(out, x)
        return out


class FastGELU(nn.Module):

    def _forward(self, x: torch.Tensor) -> torch.Tensor:
        """PyTorch-native implementation equivalent to forward()."""
        return 0.5 * x * (1.0 + torch.tanh(x * 0.7978845608 *
                                           (1.0 + 0.044715 * x * x)))

    def forward(self, x: torch.Tensor) -> torch.Tensor:
        out = torch.empty_like(x)
        ops.gelu_fast(out, x)
        return out


class ScaledActivation(nn.Module):
    """An activation function with post-scale parameters.

    This is used for some quantization methods like AWQ.
    """

    def __init__(
        self,
        act_module: nn.Module,
        intermediate_size: int,
        input_is_parallel: bool = True,
        params_dtype: Optional[torch.dtype] = None,
    ):
        super().__init__()
        self.act = act_module
        self.input_is_parallel = input_is_parallel
        if input_is_parallel:
            tp_size = get_tensor_model_parallel_world_size()
            intermediate_size_per_partition = divide(intermediate_size,
                                                     tp_size)
        else:
            intermediate_size_per_partition = intermediate_size
        if params_dtype is None:
            params_dtype = torch.get_default_dtype()
        self.scales = nn.Parameter(
            torch.empty(intermediate_size_per_partition,
                        dtype=params_dtype,
                        device="cuda"))
        set_weight_attrs(self.scales, {"weight_loader": self.weight_loader})

    def forward(self, x: torch.Tensor) -> torch.Tensor:
        return self.act(x) / self.scales

    def weight_loader(self, param: nn.Parameter, loaded_weight: torch.Tensor):
        param_data = param.data
        if self.input_is_parallel:
            tp_rank = get_tensor_model_parallel_rank()
            shard_size = param_data.shape[0]
            start_idx = tp_rank * shard_size
            loaded_weight = loaded_weight.narrow(0, start_idx, shard_size)
        assert param_data.shape == loaded_weight.shape
        param_data.copy_(loaded_weight)


_ACTIVATION_REGISTRY = {
    "gelu": nn.GELU(),
    "gelu_fast": FastGELU(),
    "gelu_new": NewGELU(),
    "gelu_pytorch_tanh": nn.GELU(approximate="tanh"),
    "relu": nn.ReLU(),
}


def get_act_fn(
    act_fn_name: str,
    quant_config: Optional[QuantizationConfig] = None,
    intermediate_size: Optional[int] = None,
    input_is_parallel: bool = True,
    params_dtype: Optional[torch.dtype] = None,
) -> nn.Module:
    """Get an activation function by name."""
    act_fn_name = act_fn_name.lower()
    if act_fn_name not in _ACTIVATION_REGISTRY:
        raise ValueError(
            f"Activation function {act_fn_name!r} is not supported.")

    act_fn = _ACTIVATION_REGISTRY[act_fn_name]
    if (quant_config is not None
            and act_fn_name in quant_config.get_scaled_act_names()):
        if intermediate_size is None:
            raise ValueError("intermediate_size must be specified for scaled "
                             "activation functions.")
        return ScaledActivation(act_fn, intermediate_size, input_is_parallel,
                                params_dtype)
    return act_fn<|MERGE_RESOLUTION|>--- conflicted
+++ resolved
@@ -1,8 +1,5 @@
 """Custom activation functions."""
-<<<<<<< HEAD
-=======
 import math
->>>>>>> 0f90effc
 from typing import Optional
 
 import torch
