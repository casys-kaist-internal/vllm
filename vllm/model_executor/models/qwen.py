--- conflicted
+++ resolved
@@ -11,29 +11,19 @@
 
 from vllm.model_executor.input_metadata import InputMetadata
 from vllm.model_executor.layers.activation import SiluAndMul
-<<<<<<< HEAD
-from vllm.model_executor.layers.attention import PagedAttentionWithRoPE
-=======
 from vllm.model_executor.layers.attention import PagedAttention
->>>>>>> 2bc9586b
 from vllm.model_executor.layers.layernorm import RMSNorm
 from vllm.model_executor.layers.linear import (LinearMethodBase,
                                                MergedColumnParallelLinear,
                                                QKVParallelLinear,
                                                RowParallelLinear)
-<<<<<<< HEAD
-=======
 from vllm.model_executor.layers.rotary_embedding import get_rope
->>>>>>> 2bc9586b
 from vllm.model_executor.layers.sampler import Sampler
 from vllm.model_executor.layers.vocab_parallel_embedding import (
     VocabParallelEmbedding, ParallelLMHead)
 from vllm.model_executor.parallel_utils.parallel_state import (
     get_tensor_model_parallel_world_size)
-<<<<<<< HEAD
-=======
 from vllm.model_executor.sampling_metadata import SamplingMetadata
->>>>>>> 2bc9586b
 from vllm.model_executor.weight_utils import (default_weight_loader,
                                               hf_model_weights_iterator)
 from vllm.sequence import SamplerOutput
@@ -113,14 +103,10 @@
             rotary_dim=self.head_dim,
             base=rope_theta,
             max_position=max_position_embeddings,
-<<<<<<< HEAD
-            rope_scaling=rope_scaling)
-=======
             base=rope_theta,
             rope_scaling=rope_scaling,
         )
         self.attn = PagedAttention(self.num_heads, self.head_dim, self.scaling)
->>>>>>> 2bc9586b
 
     def forward(
         self,
@@ -262,13 +248,6 @@
         kv_caches: List[KVCache],
         input_metadata: InputMetadata,
         cache_events: Optional[List[torch.cuda.Event]],
-<<<<<<< HEAD
-    ) -> SamplerOutput:
-        hidden_states = self.transformer(input_ids, positions, kv_caches,
-                                         input_metadata, cache_events)
-        next_tokens = self.sampler(self.lm_head.weight, hidden_states,
-                                   input_metadata)
-=======
     ) -> torch.Tensor:
         hidden_states = self.transformer(input_ids, positions, kv_caches,
                                          input_metadata, cache_events)
@@ -281,7 +260,6 @@
     ) -> SamplerOutput:
         next_tokens = self.sampler(self.lm_head.weight, hidden_states,
                                    sampling_metadata)
->>>>>>> 2bc9586b
         return next_tokens
 
     def load_weights(self,
