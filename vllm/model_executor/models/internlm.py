# -*- coding: utf-8 -*-
from typing import List, Optional, Tuple

import torch
from torch import nn
from transformers import LlamaConfig

from vllm.model_executor.input_metadata import InputMetadata
from vllm.model_executor.layers.activation import SiluAndMul
from vllm.model_executor.layers.attention import PagedAttention
from vllm.model_executor.layers.layernorm import RMSNorm
from vllm.model_executor.layers.linear import (LinearMethodBase,
                                               MergedColumnParallelLinear,
                                               QKVParallelLinear,
                                               RowParallelLinear)
<<<<<<< HEAD
=======
from vllm.model_executor.layers.rotary_embedding import get_rope
>>>>>>> 2bc9586b
from vllm.model_executor.layers.sampler import Sampler
from vllm.model_executor.layers.vocab_parallel_embedding import (
    VocabParallelEmbedding, ParallelLMHead)
from vllm.model_executor.parallel_utils.parallel_state import (
    get_tensor_model_parallel_world_size)
<<<<<<< HEAD
=======
from vllm.model_executor.sampling_metadata import SamplingMetadata
>>>>>>> 2bc9586b
from vllm.model_executor.weight_utils import (default_weight_loader,
                                              hf_model_weights_iterator)
from vllm.sequence import SamplerOutput

KVCache = Tuple[torch.Tensor, torch.Tensor]


class InternLMMLP(nn.Module):

    def __init__(
        self,
        hidden_size: int,
        intermediate_size: int,
        hidden_act: str,
        linear_method: Optional[LinearMethodBase] = None,
    ):
        super().__init__()
        self.gate_up_proj = MergedColumnParallelLinear(
            hidden_size, [intermediate_size] * 2,
            bias=False,
            linear_method=linear_method)
        self.down_proj = RowParallelLinear(intermediate_size,
                                           hidden_size,
                                           bias=False,
                                           linear_method=linear_method)
        if hidden_act != "silu":
            raise ValueError(f"Unsupported activation: {hidden_act}. "
                             "Only silu is supported for now.")
        self.act_fn = SiluAndMul()

    def forward(self, x):
        gate_up, _ = self.gate_up_proj(x)
        x = self.act_fn(gate_up)
        x, _ = self.down_proj(x)
        return x


class InternLMAttention(nn.Module):

    def __init__(
        self,
        hidden_size: int,
        num_heads: int,
        bias: bool,
        rope_theta: float = 10000,
        max_position_embeddings: int = 8192,
        linear_method: Optional[LinearMethodBase] = None,
    ):
        super().__init__()
        self.hidden_size = hidden_size
        tensor_model_parallel_world_size = (
            get_tensor_model_parallel_world_size())
        self.total_num_heads = num_heads
        assert self.total_num_heads % tensor_model_parallel_world_size == 0
        self.num_heads = (self.total_num_heads //
                          tensor_model_parallel_world_size)
        self.head_dim = hidden_size // self.total_num_heads
        self.scaling = self.head_dim**-0.5
        self.rope_theta = rope_theta
        self.max_position_embeddings = max_position_embeddings

        self.qkv_proj = QKVParallelLinear(
            hidden_size,
            self.head_dim,
            self.total_num_heads,
            bias=bias,
            linear_method=linear_method,
        )
        self.o_proj = RowParallelLinear(
            self.total_num_heads * self.head_dim,
            hidden_size,
            bias=bias,
            linear_method=linear_method,
        )
<<<<<<< HEAD
        self.attn = PagedAttentionWithRoPE(
            self.num_heads,
            self.head_dim,
            self.scaling,
            base=self.rope_theta,
            max_position=self.max_position_embeddings,
            rotary_dim=self.head_dim)
=======
        self.rotary_emb = get_rope(
            self.head_dim,
            rotary_dim=self.head_dim,
            max_position=self.max_position_embeddings,
            base=self.rope_theta,
        )
        self.attn = PagedAttention(self.num_heads, self.head_dim, self.scaling)
>>>>>>> 2bc9586b

    def forward(
        self,
        positions: torch.Tensor,
        hidden_states: torch.Tensor,
        kv_cache: KVCache,
        input_metadata: InputMetadata,
        cache_event: Optional[torch.cuda.Event],
    ) -> torch.Tensor:
        qkv, _ = self.qkv_proj(hidden_states)
        q, k, v = qkv.chunk(chunks=3, dim=-1)
        q, k = self.rotary_emb(positions, q, k)
        k_cache, v_cache = kv_cache
        attn_output = self.attn(q, k, v, k_cache, v_cache, input_metadata,
                                cache_event)
        output, _ = self.o_proj(attn_output)
        return output


class InternLMDecoderLayer(nn.Module):

    def __init__(
        self,
        config: LlamaConfig,
        linear_method: Optional[LinearMethodBase] = None,
    ):
        super().__init__()
        self.hidden_size = config.hidden_size
        rope_theta = getattr(config, "rope_theta", 10000)
        max_position_embeddings = getattr(config, "max_position_embeddings",
                                          8192)
        self.self_attn = InternLMAttention(
            hidden_size=self.hidden_size,
            num_heads=config.num_attention_heads,
            bias=config.bias,
            rope_theta=rope_theta,
            max_position_embeddings=max_position_embeddings,
            linear_method=linear_method,
        )
        self.mlp = InternLMMLP(
            hidden_size=self.hidden_size,
            intermediate_size=config.intermediate_size,
            hidden_act=config.hidden_act,
            linear_method=linear_method,
        )
        self.input_layernorm = RMSNorm(config.hidden_size,
                                       eps=config.rms_norm_eps)
        self.post_attention_layernorm = RMSNorm(config.hidden_size,
                                                eps=config.rms_norm_eps)

    def forward(
        self,
        positions: torch.Tensor,
        hidden_states: torch.Tensor,
        kv_cache: KVCache,
        input_metadata: InputMetadata,
        cache_event: Optional[torch.cuda.Event],
        residual: Optional[torch.Tensor],
    ) -> Tuple[torch.Tensor, torch.Tensor]:
        # Self Attention
        if residual is None:
            residual = hidden_states
            hidden_states = self.input_layernorm(hidden_states)
        else:
            hidden_states, residual = self.input_layernorm(
                hidden_states, residual)
        hidden_states = self.self_attn(
            positions=positions,
            hidden_states=hidden_states,
            kv_cache=kv_cache,
            input_metadata=input_metadata,
            cache_event=cache_event,
        )

        # Fully Connected
        hidden_states, residual = self.post_attention_layernorm(
            hidden_states, residual)
        hidden_states = self.mlp(hidden_states)
        return hidden_states, residual


class InternLMModel(nn.Module):

    def __init__(
        self,
        config: LlamaConfig,
        linear_method: Optional[LinearMethodBase] = None,
    ):
        super().__init__()
        self.config = config
        self.padding_idx = config.pad_token_id
        self.vocab_size = config.vocab_size

        vocab_size = ((config.vocab_size + 63) // 64) * 64
        self.embed_tokens = VocabParallelEmbedding(
            vocab_size,
            config.hidden_size,
        )
        self.layers = nn.ModuleList([
            InternLMDecoderLayer(config, linear_method)
            for _ in range(config.num_hidden_layers)
        ])
        self.norm = RMSNorm(config.hidden_size, eps=config.rms_norm_eps)

    def forward(
        self,
        input_ids: torch.Tensor,
        positions: torch.Tensor,
        kv_caches: List[KVCache],
        input_metadata: InputMetadata,
        cache_events: Optional[List[torch.cuda.Event]],
    ) -> torch.Tensor:
        hidden_states = self.embed_tokens(input_ids)
        residual = None
        for i in range(len(self.layers)):
            cache_event = None if cache_events is None else cache_events[i]
            layer = self.layers[i]
            hidden_states, residual = layer(
                positions,
                hidden_states,
                kv_caches[i],
                input_metadata,
                cache_event,
                residual,
            )
        hidden_states, _ = self.norm(hidden_states, residual)
        return hidden_states


class InternLMForCausalLM(nn.Module):

    def __init__(
        self,
        config,
        linear_method: Optional[LinearMethodBase] = None,
    ):
        super().__init__()
        self.config = config
        self.linear_method = linear_method
        self.model = InternLMModel(config, linear_method)
        self.lm_head = ParallelLMHead(config.vocab_size, config.hidden_size)
        self.sampler = Sampler(config.vocab_size)

    def forward(
        self,
        input_ids: torch.Tensor,
        positions: torch.Tensor,
        kv_caches: List[KVCache],
        input_metadata: InputMetadata,
        cache_events: Optional[List[torch.cuda.Event]],
<<<<<<< HEAD
    ) -> SamplerOutput:
=======
    ) -> torch.Tensor:
>>>>>>> 2bc9586b
        hidden_states = self.model(input_ids, positions, kv_caches,
                                   input_metadata, cache_events)
        return hidden_states

    def sample(
        self,
        hidden_states: torch.Tensor,
        sampling_metadata: SamplingMetadata,
    ) -> SamplerOutput:
        next_tokens = self.sampler(self.lm_head.weight, hidden_states,
                                   sampling_metadata)
        return next_tokens

    def load_weights(self,
                     model_name_or_path: str,
                     cache_dir: Optional[str] = None,
                     load_format: str = "auto",
                     revision: Optional[str] = None):
        stacked_params_mapping = [
            # (param_name, shard_name, shard_id)
            ("qkv_proj", "q_proj", "q"),
            ("qkv_proj", "k_proj", "k"),
            ("qkv_proj", "v_proj", "v"),
            ("gate_up_proj", "gate_proj", 0),
            ("gate_up_proj", "up_proj", 1),
        ]
        params_dict = dict(self.named_parameters())
        for name, loaded_weight in hf_model_weights_iterator(
                model_name_or_path, cache_dir, load_format, revision):
            if "rotary_emb.inv_freq" in name:
                continue
            for (param_name, weight_name, shard_id) in stacked_params_mapping:
                if weight_name not in name:
                    continue
                param = params_dict[name.replace(weight_name, param_name)]
                weight_loader = param.weight_loader
                weight_loader(param, loaded_weight, shard_id)
                break
            else:
                param = params_dict[name]
                weight_loader = getattr(param, "weight_loader",
                                        default_weight_loader)
                weight_loader(param, loaded_weight)<|MERGE_RESOLUTION|>--- conflicted
+++ resolved
@@ -13,19 +13,13 @@
                                                MergedColumnParallelLinear,
                                                QKVParallelLinear,
                                                RowParallelLinear)
-<<<<<<< HEAD
-=======
 from vllm.model_executor.layers.rotary_embedding import get_rope
->>>>>>> 2bc9586b
 from vllm.model_executor.layers.sampler import Sampler
 from vllm.model_executor.layers.vocab_parallel_embedding import (
     VocabParallelEmbedding, ParallelLMHead)
 from vllm.model_executor.parallel_utils.parallel_state import (
     get_tensor_model_parallel_world_size)
-<<<<<<< HEAD
-=======
 from vllm.model_executor.sampling_metadata import SamplingMetadata
->>>>>>> 2bc9586b
 from vllm.model_executor.weight_utils import (default_weight_loader,
                                               hf_model_weights_iterator)
 from vllm.sequence import SamplerOutput
@@ -100,15 +94,6 @@
             bias=bias,
             linear_method=linear_method,
         )
-<<<<<<< HEAD
-        self.attn = PagedAttentionWithRoPE(
-            self.num_heads,
-            self.head_dim,
-            self.scaling,
-            base=self.rope_theta,
-            max_position=self.max_position_embeddings,
-            rotary_dim=self.head_dim)
-=======
         self.rotary_emb = get_rope(
             self.head_dim,
             rotary_dim=self.head_dim,
@@ -116,7 +101,6 @@
             base=self.rope_theta,
         )
         self.attn = PagedAttention(self.num_heads, self.head_dim, self.scaling)
->>>>>>> 2bc9586b
 
     def forward(
         self,
@@ -267,11 +251,7 @@
         kv_caches: List[KVCache],
         input_metadata: InputMetadata,
         cache_events: Optional[List[torch.cuda.Event]],
-<<<<<<< HEAD
-    ) -> SamplerOutput:
-=======
     ) -> torch.Tensor:
->>>>>>> 2bc9586b
         hidden_states = self.model(input_ids, positions, kv_caches,
                                    input_metadata, cache_events)
         return hidden_states
