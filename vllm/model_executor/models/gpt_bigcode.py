--- conflicted
+++ resolved
@@ -36,10 +36,7 @@
     VocabParallelEmbedding)
 from vllm.model_executor.parallel_utils.parallel_state import (
     get_tensor_model_parallel_world_size)
-<<<<<<< HEAD
-=======
 from vllm.model_executor.sampling_metadata import SamplingMetadata
->>>>>>> 2bc9586b
 from vllm.model_executor.weight_utils import (default_weight_loader,
                                               hf_model_weights_iterator)
 from vllm.sequence import SamplerOutput
@@ -255,11 +252,7 @@
         kv_caches: List[KVCache],
         input_metadata: InputMetadata,
         cache_events: Optional[List[torch.cuda.Event]],
-<<<<<<< HEAD
-    ) -> SamplerOutput:
-=======
-    ) -> torch.Tensor:
->>>>>>> 2bc9586b
+    ) -> torch.Tensor:
         hidden_states = self.transformer(input_ids, positions, kv_caches,
                                          input_metadata, cache_events)
         return hidden_states
