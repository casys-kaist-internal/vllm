--- conflicted
+++ resolved
@@ -36,10 +36,7 @@
     VocabParallelEmbedding)
 from vllm.model_executor.parallel_utils.parallel_state import (
     get_tensor_model_parallel_world_size)
-<<<<<<< HEAD
-=======
 from vllm.model_executor.sampling_metadata import SamplingMetadata
->>>>>>> e398258a
 from vllm.model_executor.weight_utils import (default_weight_loader,
                                               hf_model_weights_iterator)
 from vllm.sequence import SamplerOutput
@@ -312,11 +309,7 @@
         kv_caches: List[KVCache],
         input_metadata: InputMetadata,
         cache_events: Optional[List[torch.cuda.Event]],
-<<<<<<< HEAD
-    ) -> SamplerOutput:
-=======
-    ) -> torch.Tensor:
->>>>>>> e398258a
+    ) -> torch.Tensor:
         hidden_states = self.model(input_ids, positions, kv_caches,
                                    input_metadata, cache_events)
         return hidden_states
