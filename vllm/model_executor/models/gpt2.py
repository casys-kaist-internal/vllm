--- conflicted
+++ resolved
@@ -35,10 +35,7 @@
     VocabParallelEmbedding)
 from vllm.model_executor.parallel_utils.parallel_state import (
     get_tensor_model_parallel_world_size)
-<<<<<<< HEAD
-=======
 from vllm.model_executor.sampling_metadata import SamplingMetadata
->>>>>>> 0f90effc
 from vllm.model_executor.weight_utils import (default_weight_loader,
                                               hf_model_weights_iterator)
 from vllm.sequence import SamplerOutput
@@ -236,11 +233,7 @@
         kv_caches: List[KVCache],
         input_metadata: InputMetadata,
         cache_events: Optional[List[torch.cuda.Event]],
-<<<<<<< HEAD
-    ) -> SamplerOutput:
-=======
-    ) -> torch.Tensor:
->>>>>>> 0f90effc
+    ) -> torch.Tensor:
         hidden_states = self.transformer(input_ids, positions, kv_caches,
                                          input_metadata, cache_events)
         return hidden_states
