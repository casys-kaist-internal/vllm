"""Utilities for selecting and loading models."""
import contextlib
from typing import Type

import torch
import torch.nn as nn
from transformers import PretrainedConfig

from vllm.config import ModelConfig
from vllm.model_executor.models import *
from vllm.model_executor.weight_utils import (get_quant_config,
                                              initialize_dummy_weights)
<<<<<<< HEAD
from vllm.model_executor.parallel_utils.parallel_state import ParallelState

=======
>>>>>>> 2bc9586b

# TODO(woosuk): Lazy-load the model classes.
_MODEL_REGISTRY = {
    "AquilaModel": AquilaForCausalLM,
    "AquilaForCausalLM": AquilaForCausalLM,  # AquilaChat2
    "BaiChuanForCausalLM": BaiChuanForCausalLM,  # baichuan-7b
    "BaichuanForCausalLM": BaichuanForCausalLM,  # baichuan-13b
    "BloomForCausalLM": BloomForCausalLM,
    "ChatGLMModel": ChatGLMForCausalLM,
    "FalconForCausalLM": FalconForCausalLM,
    "GPT2LMHeadModel": GPT2LMHeadModel,
    "GPTBigCodeForCausalLM": GPTBigCodeForCausalLM,
    "GPTJForCausalLM": GPTJForCausalLM,
    "GPTNeoXForCausalLM": GPTNeoXForCausalLM,
    "InternLMForCausalLM": InternLMForCausalLM,
    "LlamaForCausalLM": LlamaForCausalLM,
    "LLaMAForCausalLM": LlamaForCausalLM,  # For decapoda-research/llama-*
    "MistralForCausalLM": MistralForCausalLM,
    # transformers's mpt class has lower case
    "MptForCausalLM": MPTForCausalLM,
    "MPTForCausalLM": MPTForCausalLM,
    "OPTForCausalLM": OPTForCausalLM,
    "PhiForCausalLM": PhiForCausalLM,
    "QWenLMHeadModel": QWenLMHeadModel,
    "RWForCausalLM": FalconForCausalLM,
    "YiForCausalLM": YiForCausalLM,
}


@contextlib.contextmanager
def _set_default_torch_dtype(dtype: torch.dtype):
    """Sets the default torch dtype to the given dtype."""
    old_dtype = torch.get_default_dtype()
    torch.set_default_dtype(dtype)
    yield
    torch.set_default_dtype(old_dtype)


def _get_model_architecture(config: PretrainedConfig) -> Type[nn.Module]:
    architectures = getattr(config, "architectures", [])
    for arch in architectures:
        if arch in _MODEL_REGISTRY:
            return _MODEL_REGISTRY[arch]
    raise ValueError(
        f"Model architectures {architectures} are not supported for now. "
        f"Supported architectures: {list(_MODEL_REGISTRY.keys())}")


def get_model(model_config: ModelConfig, parallel_state: ParallelState) -> nn.Module:
    model_class = _get_model_architecture(model_config.hf_config)

    # Get the (maybe quantized) linear method.
    linear_method = None
    if model_config.quantization is not None:
        quant_config = get_quant_config(model_config.quantization,
                                        model_config.model,
                                        model_config.hf_config,
                                        model_config.download_dir)
        capability = torch.cuda.get_device_capability()
        capability = capability[0] * 10 + capability[1]
        if capability < quant_config.get_min_capability():
            raise ValueError(
                f"The quantization method {model_config.quantization} is not "
                "supported for the current GPU. "
                f"Minimum capability: {quant_config.get_min_capability()}. "
                f"Current capability: {capability}.")
        supported_dtypes = quant_config.get_supported_act_dtypes()
        if model_config.dtype not in supported_dtypes:
            raise ValueError(
                f"{model_config.dtype} is not supported for quantization "
                f"method {model_config.quantization}. Supported dtypes: "
                f"{supported_dtypes}")
        linear_method = quant_config.get_linear_method()

    with _set_default_torch_dtype(model_config.dtype):
        # Create a model instance.
        # The weights will be initialized as empty tensors.
        with torch.device("cuda"):
<<<<<<< HEAD
            model = model_class(model_config.hf_config, linear_method, parallel_state)
=======
            model = model_class(model_config.hf_config, linear_method)
>>>>>>> 2bc9586b
        if model_config.load_format == "dummy":
            # NOTE(woosuk): For accurate performance evaluation, we assign
            # random values to the weights.
            initialize_dummy_weights(model)
        else:
            # Load the weights from the cached or downloaded files.
            model.load_weights(model_config.model, model_config.download_dir,
                               model_config.load_format, model_config.revision)
    return model.eval()<|MERGE_RESOLUTION|>--- conflicted
+++ resolved
@@ -10,11 +10,8 @@
 from vllm.model_executor.models import *
 from vllm.model_executor.weight_utils import (get_quant_config,
                                               initialize_dummy_weights)
-<<<<<<< HEAD
 from vllm.model_executor.parallel_utils.parallel_state import ParallelState
 
-=======
->>>>>>> 2bc9586b
 
 # TODO(woosuk): Lazy-load the model classes.
 _MODEL_REGISTRY = {
@@ -93,11 +90,7 @@
         # Create a model instance.
         # The weights will be initialized as empty tensors.
         with torch.device("cuda"):
-<<<<<<< HEAD
-            model = model_class(model_config.hf_config, linear_method, parallel_state)
-=======
             model = model_class(model_config.hf_config, linear_method)
->>>>>>> 2bc9586b
         if model_config.load_format == "dummy":
             # NOTE(woosuk): For accurate performance evaluation, we assign
             # random values to the weights.
