<<<<<<< HEAD
from typing import Optional, Tuple

import pytest
import torch
import torch.nn as nn
import torch.nn.functional as F

from vllm._C import ops

IS_NEOX_STYLE = [True, False]
DTYPES = [torch.half, torch.bfloat16, torch.float]
HEAD_SIZES = [64, 80, 96, 112, 128, 256]
ROTARY_DIMS = [None, 32]  # None means rotary dim == head size
NUM_HEADS = [7, 12, 40, 52]  # Arbitrary values for testing
NUM_TOKENS = [11, 83, 2048]  # Arbitrary values for testing
SEEDS = [0]


def rotate_neox(x: torch.Tensor) -> torch.Tensor:
    x1 = x[..., :x.shape[-1] // 2]
    x2 = x[..., x.shape[-1] // 2:]
    return torch.cat((-x2, x1), dim=-1)


def rotate_gptj(x: torch.Tensor) -> torch.Tensor:
    x1 = x[..., ::2]
    x2 = x[..., 1::2]
    x = torch.stack((-x2, x1), dim=-1)
    return x.flatten(-2)


def apply_rope(
    q: torch.Tensor,
    k: torch.Tensor,
    cos: torch.Tensor,
    sin: torch.Tensor,
    is_neox_style: bool,
) -> Tuple[torch.Tensor, torch.Tensor]:
    rotate_fn = rotate_neox if is_neox_style else rotate_gptj
    q_embed = (q * cos) + (rotate_fn(q) * sin)
    k_embed = (k * cos) + (rotate_fn(k) * sin)
    return q_embed, k_embed


class RefRotaryEmbedding(nn.Module):
    """Reference implementation of rotary embedding."""

    def __init__(
        self,
        dim: int,
        is_neox_style: bool,
        max_position_embeddings: int = 8192,
        base: int = 10000,
    ) -> None:
        super().__init__()
        self.rotary_dim = dim
        self.is_neox_style = is_neox_style
        self.max_position_embeddings = max_position_embeddings

        # Create cos and sin embeddings.
        inv_freq = 1.0 / (base**(torch.arange(0, dim, 2) / dim))
        t = torch.arange(max_position_embeddings).float()
        freqs = torch.einsum("i,j->ij", t, inv_freq.float())
        if is_neox_style:
            emb = torch.cat((freqs, freqs), dim=-1)
        else:
            emb = torch.repeat_interleave(freqs, 2, -1)
        cos = emb.cos().to(dtype=inv_freq.dtype)
        sin = emb.sin().to(dtype=inv_freq.dtype)
        self.register_buffer("cos_cached", cos, persistent=False)
        self.register_buffer("sin_cached", sin, persistent=False)

    def forward(
        self,
        positions: torch.Tensor,  # [num_tokens]
        query: torch.Tensor,  # [num_tokens, num_heads, head_size]
        key: torch.Tensor,  # [num_tokens, num_heads, head_size]
    ) -> Tuple[torch.Tensor, torch.Tensor]:
        query_rot = query[..., :self.rotary_dim]
        query_pass = query[..., self.rotary_dim:]
        key_rot = key[..., :self.rotary_dim]
        key_pass = key[..., self.rotary_dim:]

        query_rot = query_rot.transpose(0, 1)
        key_rot = key_rot.transpose(0, 1)
        cos = F.embedding(positions, self.cos_cached)
        sin = F.embedding(positions, self.sin_cached)

        query_rot, key_rot = apply_rope(query_rot, key_rot, cos, sin,
                                        self.is_neox_style)
        query_rot = query_rot.transpose(0, 1).contiguous()
        key_rot = key_rot.transpose(0, 1).contiguous()

        query = torch.cat((query_rot, query_pass), dim=-1)
        key = torch.cat((key_rot, key_pass), dim=-1)

        # Output query/key shape: [num_tokens, num_tokens, head_size]
        return query, key


@pytest.mark.parametrize("is_neox_style", IS_NEOX_STYLE)
@pytest.mark.parametrize("num_tokens", NUM_TOKENS)
=======
from typing import Optional

import pytest
import torch

from vllm.model_executor.layers.rotary_embedding import get_rope

IS_NEOX_STYLE = [True, False]
DTYPES = [torch.half, torch.bfloat16, torch.float]
HEAD_SIZES = [64, 80, 96, 112, 128, 256]
ROTARY_DIMS = [None, 32]  # None means rotary dim == head size
NUM_HEADS = [7, 17]  # Arbitrary values for testing
BATCH_SIZES = [1, 5]  # Arbitrary values for testing
SEQ_LENS = [11, 8192]  # Arbitrary values for testing
SEEDS = [0]


@pytest.mark.parametrize("is_neox_style", IS_NEOX_STYLE)
@pytest.mark.parametrize("batch_size", BATCH_SIZES)
@pytest.mark.parametrize("seq_len", SEQ_LENS)
>>>>>>> 0f90effc
@pytest.mark.parametrize("num_heads", NUM_HEADS)
@pytest.mark.parametrize("head_size", HEAD_SIZES)
@pytest.mark.parametrize("rotary_dim", ROTARY_DIMS)
@pytest.mark.parametrize("dtype", DTYPES)
@pytest.mark.parametrize("seed", SEEDS)
@torch.inference_mode()
def test_rotary_embedding(
    is_neox_style: bool,
<<<<<<< HEAD
    num_tokens: int,
=======
    batch_size: int,
    seq_len: int,
>>>>>>> 0f90effc
    num_heads: int,
    head_size: int,
    rotary_dim: Optional[int],
    dtype: torch.dtype,
    seed: int,
    max_position: int = 8192,
    base: int = 10000,
) -> None:
    if rotary_dim is None:
        rotary_dim = head_size
    torch.random.manual_seed(seed)
    torch.cuda.manual_seed(seed)

<<<<<<< HEAD
    positions = torch.randint(0, max_position, (num_tokens, ), device="cuda")
    query = torch.randn(num_tokens,
                        num_heads * head_size,
                        dtype=dtype,
                        device="cuda")
    key = torch.randn(num_tokens,
                      num_heads * head_size,
                      dtype=dtype,
                      device="cuda")

    # Create the rotary embedding.
    inv_freq = 1.0 / (base**(
        torch.arange(0, rotary_dim, 2, dtype=torch.float) / rotary_dim))
    t = torch.arange(max_position).float()
    freqs = torch.einsum("i,j -> ij", t, inv_freq)
    cos = freqs.cos()
    sin = freqs.sin()
    cos_sin_cache = torch.cat((cos, sin), dim=-1)
    cos_sin_cache = cos_sin_cache.to(dtype=dtype, device="cuda")

    # Run the kernel. The kernel is in-place, so we need to clone the inputs.
    out_query = query.clone()
    out_key = key.clone()
    ops.rotary_embedding(
        positions,
        out_query,
        out_key,
        head_size,
        cos_sin_cache,
        is_neox_style,
    )

    # Run the reference implementation.
    ref_rotary_embedding = RefRotaryEmbedding(
        dim=rotary_dim,
        is_neox_style=is_neox_style,
        max_position_embeddings=max_position,
        base=base,
    ).to(dtype=dtype, device="cuda")
    ref_query, ref_key = ref_rotary_embedding(
        positions,
        query.view(num_tokens, num_heads, head_size),
        key.view(num_tokens, num_heads, head_size),
    )
    ref_query = ref_query.view(num_tokens, num_heads * head_size)
    ref_key = ref_key.view(num_tokens, num_heads * head_size)
=======
    if rotary_dim is None:
        rotary_dim = head_size
    rope = get_rope(head_size, rotary_dim, max_position, base, is_neox_style)
    rope = rope.to(dtype).cuda()

    positions = torch.randint(0,
                              max_position, (batch_size, seq_len),
                              device="cuda")
    query = torch.randn(batch_size,
                        seq_len,
                        num_heads * head_size,
                        dtype=dtype,
                        device="cuda")
    key = torch.randn_like(query)
>>>>>>> 0f90effc

    # NOTE(woosuk): The reference implementation should be executed first
    # because the custom kernel is in-place.
    ref_query, ref_key = rope._forward(positions, query, key)
    out_query, out_key = rope.forward(positions, query, key)
    # Compare the results.
    assert torch.allclose(out_query, ref_query, atol=1e-5, rtol=1e-5)
    assert torch.allclose(out_key, ref_key, atol=1e-5, rtol=1e-5)<|MERGE_RESOLUTION|>--- conflicted
+++ resolved
@@ -1,107 +1,3 @@
-<<<<<<< HEAD
-from typing import Optional, Tuple
-
-import pytest
-import torch
-import torch.nn as nn
-import torch.nn.functional as F
-
-from vllm._C import ops
-
-IS_NEOX_STYLE = [True, False]
-DTYPES = [torch.half, torch.bfloat16, torch.float]
-HEAD_SIZES = [64, 80, 96, 112, 128, 256]
-ROTARY_DIMS = [None, 32]  # None means rotary dim == head size
-NUM_HEADS = [7, 12, 40, 52]  # Arbitrary values for testing
-NUM_TOKENS = [11, 83, 2048]  # Arbitrary values for testing
-SEEDS = [0]
-
-
-def rotate_neox(x: torch.Tensor) -> torch.Tensor:
-    x1 = x[..., :x.shape[-1] // 2]
-    x2 = x[..., x.shape[-1] // 2:]
-    return torch.cat((-x2, x1), dim=-1)
-
-
-def rotate_gptj(x: torch.Tensor) -> torch.Tensor:
-    x1 = x[..., ::2]
-    x2 = x[..., 1::2]
-    x = torch.stack((-x2, x1), dim=-1)
-    return x.flatten(-2)
-
-
-def apply_rope(
-    q: torch.Tensor,
-    k: torch.Tensor,
-    cos: torch.Tensor,
-    sin: torch.Tensor,
-    is_neox_style: bool,
-) -> Tuple[torch.Tensor, torch.Tensor]:
-    rotate_fn = rotate_neox if is_neox_style else rotate_gptj
-    q_embed = (q * cos) + (rotate_fn(q) * sin)
-    k_embed = (k * cos) + (rotate_fn(k) * sin)
-    return q_embed, k_embed
-
-
-class RefRotaryEmbedding(nn.Module):
-    """Reference implementation of rotary embedding."""
-
-    def __init__(
-        self,
-        dim: int,
-        is_neox_style: bool,
-        max_position_embeddings: int = 8192,
-        base: int = 10000,
-    ) -> None:
-        super().__init__()
-        self.rotary_dim = dim
-        self.is_neox_style = is_neox_style
-        self.max_position_embeddings = max_position_embeddings
-
-        # Create cos and sin embeddings.
-        inv_freq = 1.0 / (base**(torch.arange(0, dim, 2) / dim))
-        t = torch.arange(max_position_embeddings).float()
-        freqs = torch.einsum("i,j->ij", t, inv_freq.float())
-        if is_neox_style:
-            emb = torch.cat((freqs, freqs), dim=-1)
-        else:
-            emb = torch.repeat_interleave(freqs, 2, -1)
-        cos = emb.cos().to(dtype=inv_freq.dtype)
-        sin = emb.sin().to(dtype=inv_freq.dtype)
-        self.register_buffer("cos_cached", cos, persistent=False)
-        self.register_buffer("sin_cached", sin, persistent=False)
-
-    def forward(
-        self,
-        positions: torch.Tensor,  # [num_tokens]
-        query: torch.Tensor,  # [num_tokens, num_heads, head_size]
-        key: torch.Tensor,  # [num_tokens, num_heads, head_size]
-    ) -> Tuple[torch.Tensor, torch.Tensor]:
-        query_rot = query[..., :self.rotary_dim]
-        query_pass = query[..., self.rotary_dim:]
-        key_rot = key[..., :self.rotary_dim]
-        key_pass = key[..., self.rotary_dim:]
-
-        query_rot = query_rot.transpose(0, 1)
-        key_rot = key_rot.transpose(0, 1)
-        cos = F.embedding(positions, self.cos_cached)
-        sin = F.embedding(positions, self.sin_cached)
-
-        query_rot, key_rot = apply_rope(query_rot, key_rot, cos, sin,
-                                        self.is_neox_style)
-        query_rot = query_rot.transpose(0, 1).contiguous()
-        key_rot = key_rot.transpose(0, 1).contiguous()
-
-        query = torch.cat((query_rot, query_pass), dim=-1)
-        key = torch.cat((key_rot, key_pass), dim=-1)
-
-        # Output query/key shape: [num_tokens, num_tokens, head_size]
-        return query, key
-
-
-@pytest.mark.parametrize("is_neox_style", IS_NEOX_STYLE)
-@pytest.mark.parametrize("num_tokens", NUM_TOKENS)
-=======
 from typing import Optional
 
 import pytest
@@ -122,7 +18,6 @@
 @pytest.mark.parametrize("is_neox_style", IS_NEOX_STYLE)
 @pytest.mark.parametrize("batch_size", BATCH_SIZES)
 @pytest.mark.parametrize("seq_len", SEQ_LENS)
->>>>>>> 0f90effc
 @pytest.mark.parametrize("num_heads", NUM_HEADS)
 @pytest.mark.parametrize("head_size", HEAD_SIZES)
 @pytest.mark.parametrize("rotary_dim", ROTARY_DIMS)
@@ -131,12 +26,8 @@
 @torch.inference_mode()
 def test_rotary_embedding(
     is_neox_style: bool,
-<<<<<<< HEAD
-    num_tokens: int,
-=======
     batch_size: int,
     seq_len: int,
->>>>>>> 0f90effc
     num_heads: int,
     head_size: int,
     rotary_dim: Optional[int],
@@ -150,54 +41,6 @@
     torch.random.manual_seed(seed)
     torch.cuda.manual_seed(seed)
 
-<<<<<<< HEAD
-    positions = torch.randint(0, max_position, (num_tokens, ), device="cuda")
-    query = torch.randn(num_tokens,
-                        num_heads * head_size,
-                        dtype=dtype,
-                        device="cuda")
-    key = torch.randn(num_tokens,
-                      num_heads * head_size,
-                      dtype=dtype,
-                      device="cuda")
-
-    # Create the rotary embedding.
-    inv_freq = 1.0 / (base**(
-        torch.arange(0, rotary_dim, 2, dtype=torch.float) / rotary_dim))
-    t = torch.arange(max_position).float()
-    freqs = torch.einsum("i,j -> ij", t, inv_freq)
-    cos = freqs.cos()
-    sin = freqs.sin()
-    cos_sin_cache = torch.cat((cos, sin), dim=-1)
-    cos_sin_cache = cos_sin_cache.to(dtype=dtype, device="cuda")
-
-    # Run the kernel. The kernel is in-place, so we need to clone the inputs.
-    out_query = query.clone()
-    out_key = key.clone()
-    ops.rotary_embedding(
-        positions,
-        out_query,
-        out_key,
-        head_size,
-        cos_sin_cache,
-        is_neox_style,
-    )
-
-    # Run the reference implementation.
-    ref_rotary_embedding = RefRotaryEmbedding(
-        dim=rotary_dim,
-        is_neox_style=is_neox_style,
-        max_position_embeddings=max_position,
-        base=base,
-    ).to(dtype=dtype, device="cuda")
-    ref_query, ref_key = ref_rotary_embedding(
-        positions,
-        query.view(num_tokens, num_heads, head_size),
-        key.view(num_tokens, num_heads, head_size),
-    )
-    ref_query = ref_query.view(num_tokens, num_heads * head_size)
-    ref_key = ref_key.view(num_tokens, num_heads * head_size)
-=======
     if rotary_dim is None:
         rotary_dim = head_size
     rope = get_rope(head_size, rotary_dim, max_position, base, is_neox_style)
@@ -212,7 +55,6 @@
                         dtype=dtype,
                         device="cuda")
     key = torch.randn_like(query)
->>>>>>> 0f90effc
 
     # NOTE(woosuk): The reference implementation should be executed first
     # because the custom kernel is in-place.
