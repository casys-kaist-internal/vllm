--- conflicted
+++ resolved
@@ -448,14 +448,8 @@
     {
       cum_query_len += query_lens[i];
     }
-<<<<<<< HEAD
-
-    // Context length for the last query in the sequence.
-    const int context_len = context_lens[cum_query_len + query_lens[seq_idx] - 1];
-=======
     const int context_len = context_lens[cum_query_len];                               // (hj) This is minimum. Add query_idx to get query-specific context_len
     const int max_context_len = context_lens[cum_query_len] + query_lens[seq_idx] - 1; // (hj) This is maximum
->>>>>>> 468a93dd
 
     // TODO: Get LARGEST context from sequence (window_size + 1th context len)
 
