--- conflicted
+++ resolved
@@ -617,20 +617,11 @@
     // Each thread group fetches x elements from the key at a time.
     constexpr int x = 16 / sizeof(scalar_t);
     // float qk_max = -FLT_MAX;
-<<<<<<< HEAD
-    __shared__ float qk_max[QUERY_SIZE][NUM_THREADS];
-=======
     float qk_max_reg[QUERIES_PER_WARP_GROUP_QK];
->>>>>>> dd1d2332
 
     for (int i = 0; i < QUERIES_PER_WARP_GROUP_QK; i++)
     {
-<<<<<<< HEAD
-      qk_max[i][thread_idx] = -FLT_MAX;
-      // qk_max[thread_idx][i] = -FLT_MAX;
-=======
       qk_max_reg[i] = -FLT_MAX;
->>>>>>> dd1d2332
     }
 
     // Iterate over the key blocks.
@@ -639,11 +630,7 @@
     // dot product with the query.
     // get the block table for the last query in the sequence since the block table is the same for all queries in the sequence and longest for the last query
     const int *block_table = block_tables + (cum_query_len + query_len - 1) * max_num_blocks_per_seq;
-<<<<<<< HEAD
-    for (int block_idx = start_block_idx + warp_idx; block_idx < end_block_idx; block_idx += NUM_WARPS)
-=======
     for (int warp_block_idx_start = start_block_idx + warp_idx_x_qk * NUM_BLOCKS_PER_WARP; warp_block_idx_start < end_block_idx; warp_block_idx_start += NUM_WARPS_X_QK * NUM_BLOCKS_PER_WARP)
->>>>>>> dd1d2332
     {
       const int block_idx = warp_block_idx_start + lane / BLOCK_SIZE;
 
@@ -661,14 +648,6 @@
       // For example, if the the thread group size is 4, then the first thread in the group
       // has 0, 4, 8, ... th vectors of the key, and the second thread has 1, 5, 9, ... th
       // vectors of the key, and so on.
-<<<<<<< HEAD
-      for (int i = 0; i < NUM_TOKENS_PER_THREAD_GROUP; i++)
-      {
-        const int physical_block_offset = (thread_group_idx + i * WARP_SIZE) % BLOCK_SIZE;
-        const int token_idx = block_idx * BLOCK_SIZE + physical_block_offset;
-        const int tok_offset = token_idx - start_token_idx;
-        K_vec k_vecs[NUM_VECS_PER_THREAD];
-=======
       // for (int i = 0; i < NUM_TOKENS_PER_THREAD_GROUP; i++)
       // {
       constexpr int i = 0;
@@ -686,7 +665,6 @@
       { // Load the query to registers.
         Q_vec q_vec_regs[QUERIES_PER_WARP_GROUP_QK][V_TILE_SIZE];
         K_vec k_vecs[V_TILE_SIZE];
->>>>>>> dd1d2332
 
 #pragma unroll
         for (int it = 0; it < QUERIES_PER_WARP_GROUP_QK; ++it)
@@ -711,37 +689,20 @@
           k_vecs[jt] = *reinterpret_cast<const K_vec *>(k_ptr + offset1 * BLOCK_SIZE * x + offset2);
         }
 
-<<<<<<< HEAD
-        for (int query_idx = 0; query_idx < QUERY_SIZE; query_idx++)
-        {
-          if (query_idx >= query_len)
-            break;
-=======
         for (int it = 0; it < QUERIES_PER_WARP_GROUP_QK; ++it)
         {
           int query_idx = warp_idx_y_qk + it * NUM_WARPS_Y_QK;
           // if (query_idx >= query_len)
           //   break;
->>>>>>> dd1d2332
           int n_context_len = context_len + query_idx;
           float qk = 0;
           A_vec res = {0};
 #pragma unroll
           for (int j = 0; j < V_TILE_SIZE; ++j)
           {
-<<<<<<< HEAD
-            // Store the partial reductions to shared memory.
-            // NOTE(woosuk): It is required to zero out the masked logits.
-            const bool mask = token_idx >= n_context_len;
-            int logits_index = logits_idx(PAD_MAX_NUM_TOKENS, query_idx, tok_offset);
-            logits[logits_index] = mask ? 0.f : qk;
-            // Update the max value.
-            qk_max[query_idx][thread_idx] = mask ? qk_max[query_idx][thread_idx] : fmaxf(qk_max[query_idx][thread_idx], qk);
-=======
             A_vec q_vec = *reinterpret_cast<A_vec *>(&q_vec_regs[it][j]);
             A_vec k_vec = *reinterpret_cast<A_vec *>(&k_vecs[j]);
             res = fma(q_vec, k_vec, res);
->>>>>>> dd1d2332
           }
           qk = sum(res);
           qk *= scale;
@@ -786,12 +747,7 @@
     // Perform reduction across the threads in the same warp to get the
     // max qk value for each "warp" (not across the thread block yet).
     // The 0-th thread of each thread group already has its max qk value.
-<<<<<<< HEAD
-#pragma unroll
-    for (int query_idx = 0; query_idx < query_len; query_idx++)
-=======
     for (int it = 0; it < QUERIES_PER_WARP_GROUP_QK; it++)
->>>>>>> dd1d2332
     {
       int query_idx = warp_idx_y_qk + it * NUM_WARPS_Y_QK;
       float v = qk_max_reg[it];
@@ -799,19 +755,11 @@
         break;
       for (int mask = WARP_SIZE / 2; mask >= THREAD_GROUP_SIZE; mask /= 2)
       {
-<<<<<<< HEAD
-        qk_max[query_idx][thread_idx] = fmaxf(qk_max[query_idx][thread_idx], __shfl_xor_sync(uint32_t(-1), qk_max[query_idx][thread_idx], mask));
+        v = fmaxf(v, __shfl_xor_sync(uint32_t(-1), v, mask));
       }
       if (lane == 0)
       {
-        red_smem[query_idx][warp_idx] = qk_max[query_idx][thread_idx];
-=======
-        v = fmaxf(v, __shfl_xor_sync(uint32_t(-1), v, mask));
-      }
-      if (lane == 0)
-      {
         red_smem[query_idx][warp_idx_x_qk] = v;
->>>>>>> dd1d2332
       }
     }
     __syncthreads();
@@ -821,25 +769,6 @@
 
     float exp_sum_arr[QUERIES_PER_WARP_GROUP_QK] = {0.0};
 
-<<<<<<< HEAD
-    for (int query_idx = 0; query_idx < query_len; query_idx++)
-    {
-      qk_max[query_idx][thread_idx] = lane < NUM_WARPS ? red_smem[query_idx][lane] : -FLT_MAX;
-#pragma unroll
-      for (int mask = NUM_WARPS / 2; mask >= 1; mask /= 2)
-      {
-        qk_max[query_idx][thread_idx] = fmaxf(qk_max[query_idx][thread_idx], __shfl_xor_sync(uint32_t(-1), qk_max[query_idx][thread_idx], mask));
-      }
-      // Broadcast the max qk value to all threads.
-      qk_max[query_idx][thread_idx] = __shfl_sync(uint32_t(-1), qk_max[query_idx][thread_idx], 0);
-    }
-
-    for (int query_idx = 0; query_idx < query_len; query_idx++)
-    {
-      // Get the sum of the exp values.
-      float exp_sum = 0.f;
-
-=======
     for (int it = 0; it < QUERIES_PER_WARP_GROUP_QK; ++it)
     {
       int query_idx = warp_idx_y_qk + it * NUM_WARPS_Y_QK;
@@ -864,7 +793,6 @@
     {
       int query_idx = warp_idx_y_qk + it * NUM_WARPS_Y_QK;
       // Get the sum of the exp values.
->>>>>>> dd1d2332
       int context_len_for_query = context_lens[cum_query_len + query_idx];
       int partitions_needed = DIVIDE_ROUND_UP(context_len_for_query, PARTITION_SIZE);
       // If last, subtract
@@ -874,16 +802,9 @@
       else if (partitions_needed == partition_idx + 1)
         num_tokens = context_len_for_query - partition_idx * PARTITION_SIZE;
       else
-<<<<<<< HEAD
-      {
-        exp_sum_arr[query_idx] = 0.f;
-        continue;
-      }
-=======
         num_tokens = 0;
       num_tokens_arr[it] = num_tokens;
     }
->>>>>>> dd1d2332
 
 #pragma unroll
     for (int it = 0; it < QUERIES_PER_WARP_GROUP_QK; ++it)
@@ -893,15 +814,9 @@
 #pragma unroll
       for (int i = thread_idx - (warp_idx_y_qk * NUM_WARPS_X_QK * WARP_SIZE); i < num_tokens_arr[it]; i += NUM_THREADS / NUM_WARPS_Y_QK)
       {
-<<<<<<< HEAD
-        float val = __expf(logits[logits_idx(PAD_MAX_NUM_TOKENS, query_idx, i)] - qk_max[query_idx][thread_idx]);
-        logits[logits_idx(PAD_MAX_NUM_TOKENS, query_idx, i)] = val;
-        exp_sum += val;
-=======
         float val = __expf(logits[logits_idx<PAD_MAX_NUM_TOKENS>(query_idx, i)] - qk_max_reg[it]);
         logits[logits_idx<PAD_MAX_NUM_TOKENS>(query_idx, i)] = val;
         exp_sum_arr[it] += val;
->>>>>>> dd1d2332
       }
     }
 #pragma unroll
@@ -927,11 +842,7 @@
         break;
       for (int i = thread_idx - (warp_idx_y_qk * NUM_WARPS_X_QK * WARP_SIZE); i < num_tokens_arr[it]; i += NUM_THREADS / NUM_WARPS_Y_QK)
       {
-<<<<<<< HEAD
-        logits[logits_idx(PAD_MAX_NUM_TOKENS, query_idx, i)] *= inv_sum;
-=======
         logits[logits_idx<PAD_MAX_NUM_TOKENS>(query_idx, i)] *= inv_sums_arr[it];
->>>>>>> dd1d2332
       }
     }
     __syncthreads();
@@ -939,21 +850,13 @@
     // If partitioning is enabled, store the max logit and exp_sum.
     if (USE_PARTITIONING)
     {
-<<<<<<< HEAD
-      for (int query_idx = 0; query_idx < query_len; query_idx++)
-=======
       for (int it = 0; it < QUERIES_PER_WARP_GROUP_QK; ++it)
->>>>>>> dd1d2332
       {
         int query_idx = warp_idx_y_qk + it * NUM_WARPS_Y_QK;
         if (query_idx >= query_len)
           continue;
         float *max_logits_ptr = max_logits + (cum_query_len + query_idx) * num_heads * max_num_partitions + head_idx * max_num_partitions + partition_idx;
-<<<<<<< HEAD
-        *max_logits_ptr = qk_max[query_idx][thread_idx];
-=======
         *max_logits_ptr = qk_max_reg[it];
->>>>>>> dd1d2332
         float *exp_sums_ptr = exp_sums + (cum_query_len + query_idx) * num_heads * max_num_partitions + head_idx * max_num_partitions + partition_idx;
         *exp_sums_ptr = exp_sum_arr[it];
       }
@@ -990,42 +893,18 @@
     const int start_row_idx = warp_idx_y * NUM_COLS_PER_WARP;
     const int max_row_idx = start_row_idx + NUM_COLS_PER_WARP;
     // NOTE(woosuk): We use FP32 for the accumulator for better accuracy.
-<<<<<<< HEAD
-    float accs[QUERIES_PER_WARP_GROUP][NUM_ROWS_PER_THREAD];
-
-#pragma unroll
-    for (int query_idx = 0; query_idx < QUERIES_PER_WARP_GROUP; query_idx++) // For loop with undetermined size. This may be critical to performance (ie. unrolling)
-    {
-#pragma unroll
-      for (int i = 0; i < NUM_ROWS_PER_THREAD; i++)
-      {
-        accs[query_idx][i] = 0.f;
-      }
-    }
+    // A_vec accs_vecs[QUERIES_PER_WARP_GROUP][NUM_ROWS_PER_THREAD] = {0.f};
+    float accs[QUERIES_PER_WARP_GROUP][NUM_ROWS_PER_THREAD] = {0.f};
+
     scalar_t zero_value;
     zero(zero_value);
 
-    V_vec v_vec_regs[NUM_ROWS_PER_THREAD];
-    L_vec logits_vec_regs[QUERIES_PER_WARP_GROUP];
-
-=======
-    // A_vec accs_vecs[QUERIES_PER_WARP_GROUP][NUM_ROWS_PER_THREAD] = {0.f};
-    float accs[QUERIES_PER_WARP_GROUP][NUM_ROWS_PER_THREAD] = {0.f};
-
-    scalar_t zero_value;
-    zero(zero_value);
-
     V_vec v_vec_regs[NUM_ROWS_PER_THREAD] = {0.f};
     L_vec logits_vec_regs[QUERIES_PER_WARP_GROUP] = {0.f};
->>>>>>> dd1d2332
     V_vec zero_v_vec;
     zero(zero_v_vec);
     L_vec zero_l_vec;
     zero(zero_l_vec);
-<<<<<<< HEAD
-
-=======
->>>>>>> dd1d2332
     constexpr int TM = 4;
     constexpr int TN = 4;
 
@@ -1045,16 +924,11 @@
       const int token_idx = block_idx * BLOCK_SIZE + physical_block_offset;
       const scalar_t *v_ptr = v_cache + physical_block_number * kv_block_stride + kv_head_idx * kv_head_stride;
 
-<<<<<<< HEAD
-      // Populate registers for whole warptiling
-      for (int i = 0; i < NUM_ROWS_PER_THREAD; i++) // equiv to WNTiling.. head_size warptiling
-=======
       if (token_idx >= max_context_len)
         continue;
 // Populate registers for whole warptiling
 #pragma unroll
       for (int i = 0; i < NUM_ROWS_PER_THREAD; ++i) // equiv to WNTiling.. head_size warptiling
->>>>>>> dd1d2332
       {
         v_vec_regs[i] = zero_v_vec;
         const int row_idx = start_row_idx + lane / NUM_V_VECS_PER_ROW + i * NUM_ROWS_PER_ITER;
@@ -1065,47 +939,18 @@
           v_vec_regs[i] = v_vec;
         }
       }
-<<<<<<< HEAD
-      for (int it = 0; it < QUERIES_PER_WARP_GROUP; it++) // equiv to WMTiling.. query_len warptiling
-=======
 #pragma unroll
       for (int it = 0; it < QUERIES_PER_WARP_GROUP; ++it) // equiv to WMTiling.. query_len warptiling
->>>>>>> dd1d2332
       {
         int query_idx = query_len - 1 - warp_idx_z - it * NUM_WARPS_Z;
         if (query_idx < 0)
           continue;
-<<<<<<< HEAD
-        int acc_idx = query_idx / NUM_WARPS_Z;
-        L_vec logits_vec = zero_l_vec;
-        int idx = logits_idx(PAD_MAX_NUM_TOKENS, query_idx, token_idx - start_token_idx);
-=======
         L_vec logits_vec = zero_l_vec;
         int idx = logits_idx<PAD_MAX_NUM_TOKENS>(query_idx, token_idx - start_token_idx);
->>>>>>> dd1d2332
         from_float(logits_vec, *reinterpret_cast<Float_L_vec *>(&logits[idx]));
         logits_vec_regs[it] = logits_vec;
       }
 
-<<<<<<< HEAD
-#pragma unroll
-      for (int i_tm = 0; i_tm < NUM_ROWS_PER_THREAD_TM; i_tm++) // equiv to WNTiling.. head_size warptiling
-      {
-#pragma unroll
-        for (int it_tn = 0; it_tn < QUERIES_PER_WARP_GROUP_TN; it_tn++) // equiv to WMTiling.. query_len warptiling
-        {
-#pragma unroll
-          for (int i = 0; i < TM; i++)
-          {
-#pragma unroll
-            for (int j = 0; j < TN; j++)
-            {
-              int i_idx = i_tm * TM + i;
-              int j_idx = it_tn * TN + j;
-              int query_idx = query_len - 1 - warp_idx_z - j_idx * NUM_WARPS_Z;
-
-              accs[j_idx][i_idx] += dot(logits_vec_regs[j_idx], v_vec_regs[i_idx]);
-=======
 #pragma unroll
       for (int it_tn = 0; it_tn < QUERIES_PER_WARP_GROUP_TN; ++it_tn) // equiv to WMTiling.. query_len warptiling
       {
@@ -1121,7 +966,6 @@
               const L_vec logits_vec = logits_vec_regs[it_tn * TN + j];
               const V_vec v_vec = v_vec_regs[i_tm * TM + i];
               accs[it_tn * TN + j][i_tm * TM + i] += dot(logits_vec, v_vec);
->>>>>>> dd1d2332
             }
           }
         }
