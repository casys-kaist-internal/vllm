[build-system]
# Should be mirrored in requirements-build.txt
requires = [
    "ninja",
    "packaging",
<<<<<<< HEAD
    "setuptools",
=======
    "setuptools >= 49.4.0",
>>>>>>> e398258a
    "torch >= 2.1.0",
    "wheel",
]
build-backend = "setuptools.build_meta"

[tool.ruff.lint]
select = [
    # pycodestyle
    "E",
    # Pyflakes
    "F",
    # pyupgrade
    # "UP",
    # flake8-bugbear
    "B",
    # flake8-simplify
    "SIM",
    # isort
    # "I",
]
ignore = [
    # star imports
    "F405", "F403",
    # lambda expression assignment
    "E731",
    # line too long, handled by black formatting
    "E501",
]<|MERGE_RESOLUTION|>--- conflicted
+++ resolved
@@ -3,11 +3,7 @@
 requires = [
     "ninja",
     "packaging",
-<<<<<<< HEAD
-    "setuptools",
-=======
     "setuptools >= 49.4.0",
->>>>>>> e398258a
     "torch >= 2.1.0",
     "wheel",
 ]
